--- conflicted
+++ resolved
@@ -1216,11 +1216,7 @@
                 ctx.absorb(&mut link)?
                     .absorb(&mut branch_no)?
                     .absorb(&mut seq_no)?;
-<<<<<<< HEAD
-                key_store.insert_cursor(Identifier::from_bytes(&id.0)?, Cursor::new_at(link.0, branch_no.0, seq_no.0))?;
-=======
-                key_store.insert_key(id, Cursor::new_at(link.0, branch_no.0, seq_no.0))?;
->>>>>>> 4e781a9b
+                key_store.insert_cursor(id, Cursor::new_at(link.0, branch_no.0, seq_no.0))?;
                 Ok(ctx)
             })?
             .commit()?
