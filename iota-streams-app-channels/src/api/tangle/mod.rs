--- conflicted
+++ resolved
@@ -32,11 +32,8 @@
     TransportOptions as _,
 };
 
-<<<<<<< HEAD
+use super::DefaultF;
 pub use super::ChannelType;
-=======
-use super::DefaultF;
->>>>>>> 1c853e63
 use iota_streams_core::psk;
 use iota_streams_ddml::link_store::DefaultLinkStore;
 pub use iota_streams_ddml::types::Bytes;
@@ -139,13 +136,7 @@
         }
     }
 
-<<<<<<< HEAD
-    pub fn unreadable() -> Self {
-        Self::Unreadable
-    }
-=======
     pub fn unreadable() -> Self { Self::Unreadable }
->>>>>>> 1c853e63
 }
 
 /// Generic unwrapped message type containing possible message contents
