//! Default parameters for Author and Subscriber types.

pub use futures;

use super::key_store::KeyMap;
pub use iota_streams_app::transport::tangle::MsgId;
use iota_streams_app::{
    id::Identifier,
    message::{
        self,
        BinaryBody,
    },
    transport::{
        self,
        tangle::{
            AppInst,
            DefaultTangleLinkGenerator,
            TangleAddress,
            TangleMessage,
        },
    },
};

#[cfg(any(feature = "client", feature = "wasm-client"))]
use iota_streams_app::transport::tangle::client::Details as ClientDetails;

pub use message::Cursor;
// Bring trait methods into scope publicly.
pub use message::LinkGenerator;

use super::DefaultF;
use iota_streams_core::psk;
use iota_streams_ddml::link_store::DefaultLinkStore;
pub use iota_streams_ddml::types::Bytes;

use iota_streams_core_edsig::signature::ed25519;

/// Identifiers for Pre-Shared Keys
pub type PskIds = psk::PskIds;

/// Tangle Address Link type.
pub type Address = TangleAddress;
/// Tangle Address representing Channel Application Instance.
pub type ChannelAddress = AppInst;

/// Binary encoded message type.
pub type Message = TangleMessage;
// Details for a message on our tangle transport
#[cfg(any(feature = "client", feature = "wasm-client"))]
pub type Details = ClientDetails;

/// Wrapped Message for sending and commit
pub type WrappedMessage = message::WrappedMessage<DefaultF, Address>;
/// Wrapped Spongos state with Address identifier
pub type WrapState = message::WrapState<DefaultF, Address>;
/// Wrapper for optional sequence message and state
pub type WrappedSequence = super::user::WrappedSequence<DefaultF, Address>;
/// Ed25519 Public Key
pub type PublicKey = ed25519::PublicKey;

/// Message type with parsed header.
pub type Preparsed<'a> = message::PreparsedMessage<'a, DefaultF, Address>;

/// Sequence State information
pub type SeqState = Cursor<MsgId>;
/// Identifier Key Mapping for sequence states
pub type KeyStore = KeyMap<SeqState>;

/// Link Generator specifies algorithm for generating new message addressed.
pub type LinkGen = DefaultTangleLinkGenerator<DefaultF>;

/// Link Store.
pub type LinkStore = DefaultLinkStore<DefaultF, MsgId, MsgInfo>;

/// Test Transport.
pub type BucketTransport = transport::BucketTransport<Address, Message>;

/// Transportation trait for Tangle Client implementation
// TODO: Use trait synonyms `pub Transport = transport::Transport<DefaultF, Address>;`.
#[cfg(not(feature = "did"))]
pub trait Transport: transport::Transport<Address, Message> + Clone {}
#[cfg(not(feature = "did"))]
impl<T> Transport for T where T: transport::Transport<Address, Message> + Clone {}

#[cfg(feature = "did")]
use iota_streams_app::transport::IdentityClient;
#[cfg(feature = "did")]
pub trait Transport: transport::Transport<Address, Message> + IdentityClient + Clone {}
#[cfg(feature = "did")]
impl<T> Transport for T where T: transport::Transport<Address, Message> + IdentityClient + Clone {}

mod msginfo;
pub use msginfo::MsgInfo;

// SignedPacket is 240 bytes in stack (192 + 24 + 24), which means 5 times more than
// the next biggest variant (TaggedPacket, 48 bytes), and the impossibility of inlining.
// Boxing PublicKey would usually be a net performance improvement if SignedPacket wasn't frequent.
// However, chances are it is the most frequent variant, therefore a profile must confirm there's
// enough performance improvement to justify the ergonomic drawback of re-enabling this lint
#[allow(clippy::large_enum_variant)]
#[derive(Clone, Debug, PartialEq, Eq)]
/// Message body returned as part of handle message routine.
pub enum MessageContent {
    Announce,
    Keyload,
    SignedPacket {
        id: Identifier,
        public_payload: Bytes,
        masked_payload: Bytes,
    },
    TaggedPacket {
        public_payload: Bytes,
        masked_payload: Bytes,
    },
    Sequence,
    Subscribe,
    Unsubscribe,
    Unreadable(BinaryMessage),
}

impl MessageContent {
    pub fn new_announce() -> Self {
        Self::Announce
    }

    pub fn new_keyload() -> Self {
        Self::Keyload
    }

    pub fn new_signed_packet<P, M>(id: Identifier, public_payload: P, masked_payload: M) -> Self
    where
        P: Into<Bytes>,
        M: Into<Bytes>,
    {
        Self::SignedPacket {
            id,
            public_payload: public_payload.into(),
            masked_payload: masked_payload.into(),
        }
    }

    pub fn new_tagged_packet<P, M>(public_payload: P, masked_payload: M) -> Self
    where
        P: Into<Bytes>,
        M: Into<Bytes>,
    {
        Self::TaggedPacket {
            public_payload: public_payload.into(),
            masked_payload: masked_payload.into(),
        }
    }

    pub fn unreadable(binary: BinaryMessage) -> Self {
        Self::Unreadable(binary)
    }

    pub fn is_announce(&self) -> bool {
        matches!(self, MessageContent::Announce)
    }

    pub fn is_keyload(&self) -> bool {
        matches!(self, MessageContent::Keyload)
    }

    pub fn is_signed_packet(&self) -> bool {
        matches!(self, MessageContent::SignedPacket { .. })
    }

    pub fn is_tagged_packet(&self) -> bool {
        matches!(self, MessageContent::TaggedPacket { .. })
    }

    pub fn is_sequence(&self) -> bool {
        matches!(self, MessageContent::Sequence)
    }

    pub fn is_subscribe(&self) -> bool {
        matches!(self, MessageContent::Subscribe)
    }

    pub fn is_unsubscribe(&self) -> bool {
        matches!(self, MessageContent::Unsubscribe)
    }

    pub fn is_unreadable(&self) -> bool {
        matches!(self, MessageContent::Unreadable(..))
    }

    /// Get the public payload of the message
    ///
    /// If the message is a [MessageContent::TaggedPacket] or [MessageContent::SignedPacket]
    /// it returns `Some(payload)`, otherwise returns `None`.  
    pub fn public_payload(&self) -> Option<&Bytes> {
        match self {
            Self::TaggedPacket { public_payload, .. } | Self::SignedPacket { public_payload, .. } => {
                Some(public_payload)
            }
            _ => None,
        }
    }

    /// Get the masked payload of the message
    ///
    /// If the message is a [MessageContent::TaggedPacket] or [MessageContent::SignedPacket]
    /// it returns `Some(payload)`, otherwise returns `None`.  
    pub fn masked_payload(&self) -> Option<&Bytes> {
        match self {
            Self::TaggedPacket { masked_payload, .. } | Self::SignedPacket { masked_payload, .. } => {
                Some(masked_payload)
            }
            _ => None,
        }
    }
}

/// Generic unwrapped message type containing possible message contents
pub type UnwrappedMessage = message::GenericMessage<Address, MessageContent>;

/// Generic binary message type for sequence handling
pub type BinaryMessage = message::GenericMessage<Address, BinaryBody>;

mod user;
/// User object storing the Auth/Sub implementation as well as the transport instance
pub use user::User;

<<<<<<< HEAD
//mod author;
// /// Tangle-specific Channel Author type.
//pub use author::Author;
=======
mod messages;
pub use messages::{
    IntoMessages,
    Messages,
};

mod author;
/// Tangle-specific Channel Author type.
pub use author::Author;
>>>>>>> 41b6d4c1

//mod subscriber;
// /// Tangle-specific Channel Subscriber type.
//pub use subscriber::Subscriber;

//pub mod test;

mod user_builder;
pub use user_builder::*;<|MERGE_RESOLUTION|>--- conflicted
+++ resolved
@@ -223,26 +223,12 @@
 /// User object storing the Auth/Sub implementation as well as the transport instance
 pub use user::User;
 
-<<<<<<< HEAD
-//mod author;
-// /// Tangle-specific Channel Author type.
-//pub use author::Author;
-=======
 mod messages;
 pub use messages::{
     IntoMessages,
     Messages,
 };
 
-mod author;
-/// Tangle-specific Channel Author type.
-pub use author::Author;
->>>>>>> 41b6d4c1
-
-//mod subscriber;
-// /// Tangle-specific Channel Subscriber type.
-//pub use subscriber::Subscriber;
-
 //pub mod test;
 
 mod user_builder;
