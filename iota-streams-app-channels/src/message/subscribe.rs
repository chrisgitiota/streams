//! `Subscribe` message content. This message is published by a user willing to become
//! a subscriber to this channel.
//!
//! It contains subscriber's Ed25519 public key that will be used
//! in keyload to encrypt session keys. Subscriber's Ed25519 public key is encrypted with
//! the `unsubscribe_key` which in turn is encapsulated for channel owner using
//! owner's Ed25519 public key. The resulting spongos state will be used for unsubscription.
//! Subscriber must trust channel owner's Ed25519 public key in order to maintain privacy.
//!
//! Channel Owner must maintain the resulting spongos state associated to the Subscriber's
//! Ed25519 public key.
//!
//! ```ddml
//! message Subscribe {
//!     join link msgid;
//!     x25519(key) byte unsubscribe_key[32];
//!     commit;
//!     mask byte pk[32];
//!     commit;
//!     squeeze external byte hash[78];
//!     mssig(hash) sig;
//! }
//! ```
//!
//! # Fields:
//!
//! * `msgid` -- link to the `Announce` message containing channel owner's trusted Ed25519 public key.
//! This key is used to protect subscriber's identity by encrypting subscriber's Ed25519 public key.
//!
//! * `unsubscribe_key` -- encapsulated secret key that serves as encryption key and as password to unsubscribe from the
//!   channel.
//!
//! * `pk` -- subscriber's Ed25519 public key.
//!
//! * `hash` -- hash value to be signed.
//!
//! * `sig` -- message signature generated with the senders private key.
//!
//! Note, the `unsubscribe_key` is masked and verified in the `x25519` operation and
//! thus is not additionally `absorb`ed in this message.
use core::convert::TryInto;

use crypto::signatures::ed25519;

use iota_streams_app::{
    id::UserIdentity,
    message::{
        self,
        ContentSign,
        ContentVerify,
        HasLink,
    },
};
use iota_streams_core::{
    async_trait,
    prelude::Box,
    sponge::prp::PRP,
    Result,
};
use iota_streams_core_edsig::key_exchange::x25519;
use iota_streams_ddml::{
    command::*,
    io,
    link_store::{
        EmptyLinkStore,
        LinkStore,
    },
    types::*,
};

pub struct ContentWrap<'a, F, Link: HasLink> {
    pub(crate) link: &'a <Link as HasLink>::Rel,
    pub unsubscribe_key: NBytes<U32>,
<<<<<<< HEAD
    pub(crate) subscriber_id: &'a UserIdentity<F>,
    pub(crate) author_ke_pk: &'a x25519::PublicKey,
=======
    pub(crate) subscriber_private_key: &'a ed25519::SecretKey,
    pub(crate) author_public_key: &'a ed25519::PublicKey,
>>>>>>> 901a8696
    pub(crate) _phantom: core::marker::PhantomData<(Link, F)>,
}

#[async_trait(?Send)]
impl<'a, F, Link> message::ContentSizeof<F> for ContentWrap<'a, F, Link>
where
    F: PRP,
    Link: HasLink,
    <Link as HasLink>::Rel: 'a + Eq + SkipFallback<F>,
{
    async fn sizeof<'c>(&self, ctx: &'c mut sizeof::Context<F>) -> Result<&'c mut sizeof::Context<F>> {
        let store = EmptyLinkStore::<F, <Link as HasLink>::Rel, ()>::default();
        ctx.join(&store, self.link)?
<<<<<<< HEAD
            .x25519(self.author_ke_pk, &self.unsubscribe_key)?;
        self.subscriber_id.id.sizeof(ctx).await?;
        let ctx = self.subscriber_id.sizeof(ctx).await?;
=======
            .x25519(&self.author_public_key.try_into()?, &self.unsubscribe_key)?
            .mask(&self.subscriber_private_key.public_key())?
            .ed25519(self.subscriber_private_key, HashSig)?;
>>>>>>> 901a8696
        Ok(ctx)
    }
}

#[async_trait(?Send)]
impl<'a, F, Link, Store> message::ContentWrap<F, Store> for ContentWrap<'a, F, Link>
where
    F: PRP,
    Link: HasLink,
    <Link as HasLink>::Rel: 'a + Eq + SkipFallback<F>,
    Store: LinkStore<F, <Link as HasLink>::Rel>,
{
    async fn wrap<'c, OS: io::OStream>(
        &self,
        store: &Store,
        ctx: &'c mut wrap::Context<F, OS>,
    ) -> Result<&'c mut wrap::Context<F, OS>> {
        ctx.join(store, self.link)?
<<<<<<< HEAD
            .x25519(self.author_ke_pk, &self.unsubscribe_key)?;
        self.subscriber_id.id.wrap(store, ctx).await?;
        let ctx = self.subscriber_id.sign(ctx).await?;
=======
            .x25519(&self.author_public_key.try_into()?, &self.unsubscribe_key)?
            .mask(&self.subscriber_private_key.public_key())?
            .ed25519(self.subscriber_private_key, HashSig)?;
>>>>>>> 901a8696
        Ok(ctx)
    }
}

pub struct ContentUnwrap<'a, F, Link: HasLink> {
    pub link: <Link as HasLink>::Rel,
    pub unsubscribe_key: NBytes<U32>,
<<<<<<< HEAD
    pub subscriber_id: UserIdentity<F>,
    author_ke_sk: &'a x25519::StaticSecret,
=======
    pub subscriber_public_key: ed25519::PublicKey,
    author_private_key: &'a ed25519::SecretKey,
>>>>>>> 901a8696
    _phantom: core::marker::PhantomData<(F, Link)>,
}

impl<'a, F, Link> ContentUnwrap<'a, F, Link>
where
    F: PRP,
    Link: HasLink,
    <Link as HasLink>::Rel: Eq + Default + SkipFallback<F>,
{
<<<<<<< HEAD
    pub fn new(author_ke_sk: &'a x25519::StaticSecret) -> Result<Self> {
        Ok(Self {
            link: <<Link as HasLink>::Rel as Default>::default(),
            unsubscribe_key: NBytes::<U32>::default(),
            subscriber_id: UserIdentity::default(),
            author_ke_sk,
            _phantom: core::marker::PhantomData,
        })
=======
    pub fn new(author_private_key: &'a ed25519::SecretKey) -> Self {
        Self {
            link: Default::default(),
            unsubscribe_key: Default::default(),
            subscriber_public_key: ed25519::PublicKey::try_from_bytes([0; 32]).unwrap(),
            author_private_key,
            _phantom: core::marker::PhantomData,
        }
>>>>>>> 901a8696
    }
}

#[async_trait(?Send)]
impl<'a, F, Link, Store> message::ContentUnwrap<F, Store> for ContentUnwrap<'a, F, Link>
where
    F: PRP,
    Link: HasLink,
    <Link as HasLink>::Rel: Eq + Default + SkipFallback<F>,
    Store: LinkStore<F, <Link as HasLink>::Rel>,
{
    async fn unwrap<'c, IS: io::IStream>(
        &mut self,
        store: &Store,
        ctx: &'c mut unwrap::Context<F, IS>,
    ) -> Result<&'c mut unwrap::Context<F, IS>> {
        ctx.join(store, &mut self.link)?
<<<<<<< HEAD
            .x25519(self.author_ke_sk, &mut self.unsubscribe_key)?;
        self.subscriber_id.id.unwrap(store, ctx).await?;
        let ctx = self.subscriber_id.verify(ctx).await?;
=======
            .x25519(&self.author_private_key.try_into()?, &mut self.unsubscribe_key)?
            .mask(&mut self.subscriber_public_key)?
            .ed25519(&self.subscriber_public_key, HashSig)?;
>>>>>>> 901a8696
        Ok(ctx)
    }
}<|MERGE_RESOLUTION|>--- conflicted
+++ resolved
@@ -38,9 +38,7 @@
 //!
 //! Note, the `unsubscribe_key` is masked and verified in the `x25519` operation and
 //! thus is not additionally `absorb`ed in this message.
-use core::convert::TryInto;
-
-use crypto::signatures::ed25519;
+use crypto::keys::x25519;
 
 use iota_streams_app::{
     id::UserIdentity,
@@ -57,7 +55,6 @@
     sponge::prp::PRP,
     Result,
 };
-use iota_streams_core_edsig::key_exchange::x25519;
 use iota_streams_ddml::{
     command::*,
     io,
@@ -71,13 +68,8 @@
 pub struct ContentWrap<'a, F, Link: HasLink> {
     pub(crate) link: &'a <Link as HasLink>::Rel,
     pub unsubscribe_key: NBytes<U32>,
-<<<<<<< HEAD
     pub(crate) subscriber_id: &'a UserIdentity<F>,
     pub(crate) author_ke_pk: &'a x25519::PublicKey,
-=======
-    pub(crate) subscriber_private_key: &'a ed25519::SecretKey,
-    pub(crate) author_public_key: &'a ed25519::PublicKey,
->>>>>>> 901a8696
     pub(crate) _phantom: core::marker::PhantomData<(Link, F)>,
 }
 
@@ -91,15 +83,9 @@
     async fn sizeof<'c>(&self, ctx: &'c mut sizeof::Context<F>) -> Result<&'c mut sizeof::Context<F>> {
         let store = EmptyLinkStore::<F, <Link as HasLink>::Rel, ()>::default();
         ctx.join(&store, self.link)?
-<<<<<<< HEAD
             .x25519(self.author_ke_pk, &self.unsubscribe_key)?;
         self.subscriber_id.id.sizeof(ctx).await?;
         let ctx = self.subscriber_id.sizeof(ctx).await?;
-=======
-            .x25519(&self.author_public_key.try_into()?, &self.unsubscribe_key)?
-            .mask(&self.subscriber_private_key.public_key())?
-            .ed25519(self.subscriber_private_key, HashSig)?;
->>>>>>> 901a8696
         Ok(ctx)
     }
 }
@@ -118,15 +104,9 @@
         ctx: &'c mut wrap::Context<F, OS>,
     ) -> Result<&'c mut wrap::Context<F, OS>> {
         ctx.join(store, self.link)?
-<<<<<<< HEAD
             .x25519(self.author_ke_pk, &self.unsubscribe_key)?;
         self.subscriber_id.id.wrap(store, ctx).await?;
         let ctx = self.subscriber_id.sign(ctx).await?;
-=======
-            .x25519(&self.author_public_key.try_into()?, &self.unsubscribe_key)?
-            .mask(&self.subscriber_private_key.public_key())?
-            .ed25519(self.subscriber_private_key, HashSig)?;
->>>>>>> 901a8696
         Ok(ctx)
     }
 }
@@ -134,13 +114,8 @@
 pub struct ContentUnwrap<'a, F, Link: HasLink> {
     pub link: <Link as HasLink>::Rel,
     pub unsubscribe_key: NBytes<U32>,
-<<<<<<< HEAD
     pub subscriber_id: UserIdentity<F>,
-    author_ke_sk: &'a x25519::StaticSecret,
-=======
-    pub subscriber_public_key: ed25519::PublicKey,
-    author_private_key: &'a ed25519::SecretKey,
->>>>>>> 901a8696
+    author_ke_sk: &'a x25519::SecretKey,
     _phantom: core::marker::PhantomData<(F, Link)>,
 }
 
@@ -150,8 +125,7 @@
     Link: HasLink,
     <Link as HasLink>::Rel: Eq + Default + SkipFallback<F>,
 {
-<<<<<<< HEAD
-    pub fn new(author_ke_sk: &'a x25519::StaticSecret) -> Result<Self> {
+    pub fn new(author_ke_sk: &'a x25519::SecretKey) -> Result<Self> {
         Ok(Self {
             link: <<Link as HasLink>::Rel as Default>::default(),
             unsubscribe_key: NBytes::<U32>::default(),
@@ -159,16 +133,6 @@
             author_ke_sk,
             _phantom: core::marker::PhantomData,
         })
-=======
-    pub fn new(author_private_key: &'a ed25519::SecretKey) -> Self {
-        Self {
-            link: Default::default(),
-            unsubscribe_key: Default::default(),
-            subscriber_public_key: ed25519::PublicKey::try_from_bytes([0; 32]).unwrap(),
-            author_private_key,
-            _phantom: core::marker::PhantomData,
-        }
->>>>>>> 901a8696
     }
 }
 
@@ -186,15 +150,9 @@
         ctx: &'c mut unwrap::Context<F, IS>,
     ) -> Result<&'c mut unwrap::Context<F, IS>> {
         ctx.join(store, &mut self.link)?
-<<<<<<< HEAD
             .x25519(self.author_ke_sk, &mut self.unsubscribe_key)?;
         self.subscriber_id.id.unwrap(store, ctx).await?;
         let ctx = self.subscriber_id.verify(ctx).await?;
-=======
-            .x25519(&self.author_private_key.try_into()?, &mut self.unsubscribe_key)?
-            .mask(&mut self.subscriber_public_key)?
-            .ed25519(&self.subscriber_public_key, HashSig)?;
->>>>>>> 901a8696
         Ok(ctx)
     }
 }