--- conflicted
+++ resolved
@@ -36,13 +36,7 @@
     },
 };
 use iota_streams_core::sponge::prp::PRP;
-<<<<<<< HEAD
-use iota_streams_core_edsig::{key_exchange::x25519, signature::ed25519};
-use iota_streams_ddml::{command::*, io};
 
-pub struct ContentWrap<'a, F> {
-    user_id: &'a Identity<F>,
-=======
 use iota_streams_core_edsig::{
     key_exchange::x25519,
     signature::ed25519,
@@ -50,22 +44,15 @@
 use iota_streams_ddml::{
     command::*,
     io,
-    types::*,
 };
 
 pub struct ContentWrap<'a, F> {
     user_id: &'a UserIdentity<F>,
-    flags: Uint8,
->>>>>>> 41b6d4c1
     _phantom: core::marker::PhantomData<F>,
 }
 
 impl<'a, F> ContentWrap<'a, F> {
-<<<<<<< HEAD
-    pub fn new(user_id: &'a Identity<F>) -> Self {
-=======
-    pub fn new(user_id: &'a UserIdentity<F>, flags: u8) -> Self {
->>>>>>> 41b6d4c1
+    pub fn new(user_id: &'a UserIdentity<F>) -> Self {
         Self {
             user_id,
             _phantom: core::marker::PhantomData,
@@ -76,19 +63,9 @@
 #[async_trait(?Send)]
 impl<'a, F: PRP> message::ContentSizeof<F> for ContentWrap<'a, F> {
     async fn sizeof<'c>(&self, ctx: &'c mut sizeof::Context<F>) -> Result<&'c mut sizeof::Context<F>> {
-<<<<<<< HEAD
-        self.user_id.id.sizeof(ctx).await?;
-        let ctx = self.user_id.sizeof(ctx).await?;
-=======
-        let mut ctx = self
-            .user_id
-            .id
-            .sizeof(ctx)
-            .await?
-            .absorb(&self.user_id.get_ke_kp()?.1)?
-            .absorb(&self.flags)?;
+        let mut ctx = self.user_id.id.sizeof(ctx).await?
+            .absorb(&self.user_id.get_ke_kp()?.1)?;
         ctx = self.user_id.sizeof(ctx).await?;
->>>>>>> 41b6d4c1
         Ok(ctx)
     }
 }
@@ -100,29 +77,15 @@
         _store: &Store,
         ctx: &'c mut wrap::Context<F, OS>,
     ) -> Result<&'c mut wrap::Context<F, OS>> {
-<<<<<<< HEAD
-        self.user_id.id.wrap(_store, ctx).await?;
-        let ctx = self.user_id.sign(ctx).await?;
-=======
-        let mut ctx = self
-            .user_id
-            .id
-            .wrap(_store, ctx)
-            .await?
-            .absorb(&self.user_id.get_ke_kp()?.1)?
-            .absorb(&self.flags)?;
+        let mut ctx = self.user_id.id.wrap(_store, ctx).await?
+            .absorb(&self.user_id.get_ke_kp()?.1)?;
         ctx = self.user_id.sign(ctx).await?;
->>>>>>> 41b6d4c1
         Ok(ctx)
     }
 }
 
 pub struct ContentUnwrap<F> {
-<<<<<<< HEAD
-    pub(crate) author_id: Identity<F>,
-=======
     pub(crate) author_id: UserIdentity<F>,
->>>>>>> 41b6d4c1
     #[allow(dead_code)]
     pub(crate) ke_pk: x25519::PublicKey,
     _phantom: core::marker::PhantomData<F>,
@@ -133,12 +96,7 @@
         let sig_pk = ed25519::PublicKey::default();
         // No need to worry about unwrap since it's operating from default input
         let ke_pk = x25519::public_from_ed25519(&sig_pk).unwrap();
-<<<<<<< HEAD
-        let user_id = Identity::default();
-=======
         let user_id = UserIdentity::default();
-        let flags = Uint8(0);
->>>>>>> 41b6d4c1
         Self {
             author_id: user_id,
             ke_pk,
@@ -148,11 +106,7 @@
 }
 
 impl<F> ContentUnwrap<F> {
-<<<<<<< HEAD
-    pub fn new(user_id: Identity<F>) -> Self {
-=======
     pub fn new(user_id: UserIdentity<F>) -> Self {
->>>>>>> 41b6d4c1
         Self {
             author_id: user_id,
             ..Default::default()
@@ -170,20 +124,9 @@
         _store: &Store,
         ctx: &'c mut unwrap::Context<F, IS>,
     ) -> Result<&'c mut unwrap::Context<F, IS>> {
-<<<<<<< HEAD
-        self.author_id.id.unwrap(_store, ctx).await?;
-        //self.ke_pk = x25519::public_from_ed25519(&self.sig_pk)?;
-        let ctx = self.author_id.verify(ctx).await?;
-=======
-        let mut ctx = self
-            .author_id
-            .id
-            .unwrap(_store, ctx)
-            .await?
-            .absorb(&mut self.ke_pk)?
-            .absorb(&mut self.flags)?;
+        let mut ctx = self.author_id.id.unwrap(_store, ctx).await?
+            .absorb(&mut self.ke_pk)?;
         ctx = self.author_id.verify(ctx).await?;
->>>>>>> 41b6d4c1
         Ok(ctx)
     }
 }