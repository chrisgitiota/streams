--- conflicted
+++ resolved
@@ -19,13 +19,8 @@
             psk_from_seed,
             pskid_from_psk,
             tangle::{
-<<<<<<< HEAD
                 UserBuilder,
                 Transport,
-=======
-                Author,
-                Subscriber,
->>>>>>> 202b0629
             },
         },
         Address,
@@ -93,7 +88,6 @@
         Err(e) => return Err(anyhow!("DID Client could not be created from transport: {}", e)),
     };
 
-<<<<<<< HEAD
     // Generate a simple PSK for storage by users
     let psk = psk_from_seed("A pre shared key".as_bytes());
     let pskid = pskid_from_psk(&psk);
@@ -118,17 +112,6 @@
         .with_identity(UserIdentity::new_from_psk(pskid, psk).await)
         .with_transport(transport.clone())
         .build();
-=======
-    println!("\nMaking Author...");
-    let mut author = Author::new_with_did(did_info, transport.clone()).await?;
-    author.insert_did_client(transport.to_did_client().await?);
-
-    println!("Making Subscribers...");
-    let mut subscriberA = Subscriber::new("SUBSCRIBERA9SEED", transport.clone()).await;
-    let mut subscriberB = Subscriber::new_with_did(sub_did_info, transport.clone()).await?;
-    subscriberB.insert_did_client(transport.to_did_client().await?);
-    let mut subscriberC = Subscriber::new("SUBSCRIBERC9SEED", transport).await;
->>>>>>> 202b0629
 
     let subA_xkey = subscriberA.key_exchange_public_key()?;
 
@@ -149,17 +132,12 @@
     subscriberC.receive_announcement(&announcement_link).await?;
 
     // Predefine Subscriber A
-<<<<<<< HEAD
     println!("\nAuthor Predefines Subscriber A and Psk");
-    author.store_new_subscriber(*subscriberA.get_id())?;
-=======
-    println!("\nAuthor Predefines Subscriber A");
     author.store_new_subscriber(*subscriberA.id(), subA_xkey)?;
 
     // Generate a simple PSK for storage by users
     let psk = psk_from_seed("A pre shared key".as_bytes());
     let pskid = pskid_from_psk(&psk);
->>>>>>> 202b0629
     author.store_psk(pskid, psk)?;
 
     println!("\nShare keyload for [SubscriberA, PSK]");
