--- conflicted
+++ resolved
@@ -74,7 +74,6 @@
 }
 
 impl HDF {
-<<<<<<< HEAD
     /// Create a new [`HDF`] from the provided values
     ///
     /// # Arguments
@@ -83,17 +82,7 @@
     /// * `publisher`: Publisher [`Identifier`]
     /// * `topic`: Reference to branch [`Topic`]
     pub fn new(message_type: u8, sequence: usize, publisher: Identifier, topic: &Topic) -> Result<Self> {
-        ensure!(
-=======
-    /// Create a new HDF
-    ///
-    /// In debug builds, this constructor checks that the message_type fits the maximum size
-    /// expected for this field (4 bits) and panics if it exceeds it. In release builds, the
-    /// check is not performed and the constructor won't panic, but only the last 4 bits of the
-    /// u8 will be considered when wrapping, without emiting an explicit error.
-    pub fn new(message_type: u8, sequence: usize, publisher: Identifier, topic: &Topic) -> Self {
         debug_assert!(
->>>>>>> 859ad9a8
             message_type >> 4 == 0,
             "invalid content-type '{}': content-type value cannot be greater than 4 bits",
             message_type
