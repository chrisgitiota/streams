--- conflicted
+++ resolved
@@ -1,14 +1,10 @@
 // Rust
-<<<<<<< HEAD
-use alloc::{boxed::Box, string::ToString};
+use alloc::boxed::Box;
 use core::{
-    convert::{AsRef, TryFrom},
+    convert::AsRef,
     hash::Hash,
     ops::Deref,
 };
-=======
-use alloc::boxed::Box;
->>>>>>> fa49d74a
 
 // 3rd-party
 use anyhow::{anyhow, Result};
@@ -112,15 +108,9 @@
     }
 }
 
-<<<<<<< HEAD
 impl IdentityKind {
-    // #[deprecated = "to be removed once key exchange is encapsulated within IdentityKind"]
-    pub fn _ke_sk(&self) -> x25519::SecretKey {
-=======
-impl Identity {
     // Get the Secret key part of the key exchange of the Identity
     pub fn ke_sk(&self) -> Result<x25519::SecretKey> {
->>>>>>> fa49d74a
         match self {
             Self::Ed25519(ed25519) => Ok(ed25519.inner().into()),
             #[cfg(feature = "did")]
@@ -281,23 +271,18 @@
 }
 
 #[async_trait(?Send)]
-impl<IS, F> ContentDecrypt<IdentityKind> for unwrap::Context<IS, F>
+impl<IS, F> ContentDecrypt<Identity> for unwrap::Context<IS, F>
 where
     F: PRP,
     IS: io::IStream,
 {
-<<<<<<< HEAD
-    async fn decrypt(&mut self, _recipient: &IdentityKind, exchange_key: &[u8], key: &mut [u8]) -> Result<&mut Self> {
-        // TODO: Replace with separate logic for EdPubKey and DID instances (pending IdentityKind xkey
-=======
     async fn decrypt(&mut self, recipient: &Identity, key: &mut [u8]) -> Result<&mut Self> {
         // TODO: Replace with separate logic for EdPubKey and DID instances (pending Identity xkey
->>>>>>> fa49d74a
         // introduction)
-        match recipient {
-            Identity::Ed25519(kp) => self.x25519(&kp.inner().into(), NBytes::new(key)),
-            #[cfg(feature = "did")]
-            Identity::DID(did) => self.x25519(&did.info().exchange_key()?, NBytes::new(key)),
+        match &recipient.identitykind {
+            IdentityKind::Ed25519(kp) => self.x25519(&kp.inner().into(), NBytes::new(key)),
+            #[cfg(feature = "did")]
+            IdentityKind::DID(did) => self.x25519(&did.info().exchange_key()?, NBytes::new(key)),
         }
     }
 }