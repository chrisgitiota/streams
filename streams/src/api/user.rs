// Rust
use alloc::{boxed::Box, format, string::String, vec::Vec};
use core::fmt::{Debug, Formatter, Result as FormatResult};

// 3rd-party
use anyhow::{anyhow, bail, ensure, Result};
use async_trait::async_trait;
use futures::{future, TryStreamExt};
use hashbrown::HashMap;
use rand::{rngs::StdRng, Rng, SeedableRng};

// IOTA
use crypto::keys::x25519;

// Streams
use lets::{
    address::{Address, AppAddr, MsgId},
    id::{Identifier, Identity, PermissionDuration, Permissioned, Psk, PskId},
    message::{
        ContentSizeof, ContentUnwrap, ContentWrap, Message as LetsMessage, PreparsedMessage, Topic, TransportMessage,
        HDF, PCF,
    },
    transport::Transport,
};
use spongos::{
    ddml::{
        commands::{sizeof, unwrap, wrap, Absorb, Commit, Mask, Squeeze},
        modifiers::External,
        types::{Mac, Maybe, NBytes, Size},
    },
    KeccakF1600, Spongos, SpongosRng,
};

// Local
use crate::{
    api::{
        cursor_store::{CursorStore, InnerCursorStore},
        message::Message,
        messages::Messages,
        send_response::SendResponse,
        user_builder::UserBuilder,
    },
    message::{announcement, keyload, message_types, signed_packet, subscription, tagged_packet, unsubscription},
};

const ANN_MESSAGE_NUM: usize = 0; // Announcement is always the first message of authors
const SUB_MESSAGE_NUM: usize = 0; // Subscription is always the first message of subscribers
const INIT_MESSAGE_NUM: usize = 1; // First non-reserved message number

#[derive(PartialEq, Eq, Default)]
struct State {
    /// Users' Identity information, contains keys and logic for signing and verification
    user_id: Identity,

    /// Address of the stream announcement message
    ///
    /// None if channel is not created or user is not subscribed.
    stream_address: Option<Address>,

    author_identifier: Option<Identifier>,

    /// Users' trusted public keys together with additional sequencing info: (msgid, seq_no) mapped
    /// by branch topic Vec.
    cursor_store: CursorStore,

    /// Mapping of trusted pre shared keys and identifiers
    psk_store: HashMap<PskId, Psk>,

    /// Mapping of exchange keys and identifiers
    exchange_keys: HashMap<Identifier, x25519::PublicKey>,

    spongos_store: HashMap<MsgId, Spongos>,

    base_branch: Topic,
}

pub struct User<T> {
    transport: T,

    state: State,
}

impl User<()> {
    pub fn builder() -> UserBuilder<()> {
        UserBuilder::new()
    }
}

impl<T> User<T> {
    pub(crate) fn new<Psks>(user_id: Identity, psks: Psks, transport: T) -> Self
    where
        Psks: IntoIterator<Item = (PskId, Psk)>,
    {
        let mut psk_store = HashMap::new();
        // Store any pre shared keys
        psks.into_iter().for_each(|(pskid, psk)| {
            psk_store.insert(pskid, psk);
        });

        let mut exchange_keys = HashMap::new();
        // Store user exchange key
        exchange_keys.insert(user_id.to_identifier(), user_id._ke_sk().public_key());

        Self {
            transport,
            state: State {
                user_id,
                cursor_store: CursorStore::new(),
                psk_store,
                exchange_keys,
                spongos_store: Default::default(),
                stream_address: None,
                author_identifier: None,
                base_branch: Default::default(),
            },
        }
    }

    /// User's identifier
    pub fn identifier(&self) -> Identifier {
        self.state.user_id.to_identifier()
    }

    /// User's cursor
    fn cursor(&self, topic: &Topic) -> Option<usize> {
        self.state.cursor_store.get_cursor(topic, &self.identifier())
    }

    fn next_cursor(&self, topic: &Topic) -> Result<usize> {
        self.cursor(topic)
            .map(|c| c + 1)
            .ok_or_else(|| anyhow!("User is not a publisher"))
    }

    pub(crate) fn base_branch(&self) -> &Topic {
        &self.state.base_branch
    }

    pub(crate) fn stream_address(&self) -> Option<Address> {
        self.state.stream_address
    }

    pub fn transport(&self) -> &T {
        &self.transport
    }
    pub fn transport_mut(&mut self) -> &mut T {
        &mut self.transport
    }

    pub fn topics(&self) -> impl Iterator<Item = &Topic> + ExactSizeIterator {
        self.state.cursor_store.topics()
    }

    pub(crate) fn cursors(&self) -> impl Iterator<Item = (&Topic, &Identifier, usize)> + '_ {
        self.state.cursor_store.cursors()
    }

    pub fn subscribers(&self) -> impl Iterator<Item = &Identifier> + Clone + '_ {
        self.state.exchange_keys.keys()
    }

<<<<<<< HEAD
    fn should_store_cursor(&self, subscriber: Permissioned<&Identifier>) -> bool {
        let no_tracked_cursor = !self.state.cursor_store.is_cursor_tracked(subscriber.identifier());
=======
    fn should_store_cursor(&self, topic: &Topic, subscriber: &Permissioned<Identifier>) -> bool {
        let no_tracked_cursor = !self
            .state
            .cursor_store
            .is_cursor_tracked(topic, subscriber.identifier());
>>>>>>> 268fa5e3
        !subscriber.is_readonly() && no_tracked_cursor
    }

    pub fn add_subscriber(&mut self, subscriber: Identifier) -> bool {
        let ke_pk = subscriber
            ._ke_pk()
            .expect("subscriber must have an identifier from which an x25519 public key can be derived");
        self.state.exchange_keys.insert(subscriber, ke_pk).is_none()
    }

    pub fn remove_subscriber(&mut self, id: &Identifier) -> bool {
        self.state.cursor_store.remove(id) | self.state.exchange_keys.remove(id).is_some()
    }

    pub fn add_psk(&mut self, psk: Psk) -> bool {
        self.state.psk_store.insert(psk.to_pskid(), psk).is_none()
    }

    pub fn remove_psk(&mut self, pskid: PskId) -> bool {
        self.state.psk_store.remove(&pskid).is_some()
    }

    /// Sets the anchor message link for a specified branch. If the branch does not exist, it is
    /// created
    fn set_anchor(&mut self, topic: &Topic, anchor: MsgId) -> Option<InnerCursorStore> {
        self.state.cursor_store.set_anchor(topic, anchor)
    }

    /// Sets the latest message link for a specified branch. If the branch does not exist, it is
    /// created
    fn set_latest_link(&mut self, topic: &Topic, latest_link: MsgId) -> Option<InnerCursorStore> {
        self.state.cursor_store.set_latest_link(topic, latest_link)
    }

    fn get_anchor(&self, topic: &Topic) -> Option<MsgId> {
        self.state.cursor_store.get_anchor(topic)
    }

    fn get_latest_link(&self, topic: &Topic) -> Option<MsgId> {
        self.state.cursor_store.get_latest_link(topic)
    }

    pub(crate) async fn handle_message(&mut self, address: Address, msg: TransportMessage) -> Result<Message> {
        let preparsed = msg.parse_header().await?;
        match preparsed.header().message_type() {
            message_types::ANNOUNCEMENT => self.handle_announcement(address, preparsed).await,
            message_types::SUBSCRIPTION => self.handle_subscription(address, preparsed).await,
            message_types::UNSUBSCRIPTION => self.handle_unsubscription(address, preparsed).await,
            message_types::KEYLOAD => self.handle_keyload(address, preparsed).await,
            message_types::SIGNED_PACKET => self.handle_signed_packet(address, preparsed).await,
            message_types::TAGGED_PACKET => self.handle_tagged_packet(address, preparsed).await,
            unknown => Err(anyhow!("unexpected message type {}", unknown)),
        }
    }

    /// Bind Subscriber to the channel announced
    /// in the message.
    async fn handle_announcement(&mut self, address: Address, preparsed: PreparsedMessage) -> Result<Message> {
        // Check Topic
        let topic = preparsed.header().topic().clone();
        let publisher = preparsed.header().publisher();
        let is_base_branch = self.state.stream_address.is_none();

        // Insert new branch into store
        self.state.cursor_store.new_branch(topic.clone());

        // If the topic of the announcement is not base branch the author cursor needs to be iterated
        // on the base branch
        if !is_base_branch {
            self.state
                .cursor_store
                .insert_cursor(&self.state.base_branch, publisher.clone(), preparsed.header().sequence());
        }

        // From the point of view of cursor tracking, the message exists, regardless of the validity or
        // accessibility to its content. Therefore we must update the cursor of the publisher before
        // handling the message
        self.state
            .cursor_store
            .insert_cursor(&topic, publisher.clone(), INIT_MESSAGE_NUM);

        // Unwrap message
        let announcement = announcement::Unwrap::default();
        let (message, spongos) = preparsed.unwrap(announcement).await?;

        // Store spongos
        self.state.spongos_store.insert(address.relative(), spongos);

        // Store message content into stores
        let author_id = message.payload().content().author_id();
        let author_ke_pk = message.payload().content().author_ke_pk();

        // Update branch links
        self.set_anchor(&topic, address.relative());
        self.set_latest_link(&topic, address.relative());
        self.state.author_identifier = Some(author_id.clone());

        if is_base_branch {
            self.state.exchange_keys.insert(author_id.clone(), author_ke_pk.clone());
            self.state.base_branch = topic;
            self.state.stream_address = Some(address);
        }

        Ok(Message::from_lets_message(address, message))
    }

    async fn handle_subscription(&mut self, address: Address, preparsed: PreparsedMessage) -> Result<Message> {
        // Cursor is not stored, as cursor is only tracked for subscribers with write permissions

        // Unwrap message
        let linked_msg_address = preparsed.header().linked_msg_address().ok_or_else(|| {
            anyhow!("subscription messages must contain the address of the message they are linked to in the header")
        })?;
        let mut linked_msg_spongos = {
            if let Some(spongos) = self.state.spongos_store.get(&linked_msg_address).copied() {
                // Spongos must be copied because wrapping mutates it
                spongos
            } else {
                return Ok(Message::orphan(address, preparsed));
            }
        };
        let user_ke_sk = &self.state.user_id._ke_sk();
        let subscription = subscription::Unwrap::new(&mut linked_msg_spongos, user_ke_sk);
        let (message, _spongos) = preparsed.unwrap(subscription).await?;

        // Store spongos
        // Subscription messages are never stored in spongos to maintain consistency about the view of the
        // set of messages of the stream between all the subscribers and across stateless recovers

        // Store message content into stores
        let subscriber_identifier = message.payload().content().subscriber_identifier();
        let subscriber_ke_pk = message.payload().content().subscriber_ke_pk();
        self.state
            .exchange_keys
            .insert(subscriber_identifier.clone(), subscriber_ke_pk);

        Ok(Message::from_lets_message(address, message))
    }

    async fn handle_unsubscription(&mut self, address: Address, preparsed: PreparsedMessage) -> Result<Message> {
        // Cursor is not stored, as user is unsubscribing

        // Unwrap message
        let linked_msg_address = preparsed.header().linked_msg_address().ok_or_else(|| {
            anyhow!("signed packet messages must contain the address of the message they are linked to in the header")
        })?;
        let mut linked_msg_spongos = {
            if let Some(spongos) = self.state.spongos_store.get(&linked_msg_address) {
                // Spongos must be cloned because wrapping mutates it
                *spongos
            } else {
                return Ok(Message::orphan(address, preparsed));
            }
        };
        let unsubscription = unsubscription::Unwrap::new(&mut linked_msg_spongos);
        let (message, spongos) = preparsed.unwrap(unsubscription).await?;

        // Store spongos
        self.state.spongos_store.insert(address.relative(), spongos);

        // Store message content into stores
        self.remove_subscriber(message.payload().content().subscriber_identifier());

        Ok(Message::from_lets_message(address, message))
    }

    async fn handle_keyload(&mut self, address: Address, preparsed: PreparsedMessage) -> Result<Message> {
        // From the point of view of cursor tracking, the message exists, regardless of the validity or
        // accessibility to its content. Therefore we must update the cursor of the publisher before
        // handling the message
        self.state.cursor_store.insert_cursor(
            preparsed.header().topic(),
            preparsed.header().publisher().clone(),
            preparsed.header().sequence(),
        );

        // Unwrap message
        let author_identifier = self.state.author_identifier.as_ref().ok_or_else(|| {
            anyhow!("before receiving keyloads one must have received the announcement of a stream first")
        })?;
        self.stream_address()
            .ok_or_else(|| anyhow!("before handling a keyload one must have received a stream announcement first"))?;
        let prev_msg = preparsed
            .header()
            .linked_msg_address()
            .ok_or_else(|| anyhow!("a keyload must have a previously linked message"))?;
        let mut announcement_spongos = self
            .state
            .spongos_store
            .get(&prev_msg)
            .copied()
            .expect("a subscriber that has received an stream announcement must keep its spongos in store");

        // TODO: Remove Psk from Identity and Identifier, and manage it as a complementary permission
        let keyload = keyload::Unwrap::new(
            &mut announcement_spongos,
            &self.state.user_id,
            author_identifier,
            &self.state.psk_store,
        );
        let (message, spongos) = preparsed.unwrap(keyload).await?;

        // Store spongos
        self.state.spongos_store.insert(address.relative(), spongos);

        // Store message content into stores
        for subscriber in &message.payload().content().subscribers {
<<<<<<< HEAD
            if self.should_store_cursor(subscriber.as_ref()) {
                self.state
                    .cursor_store
                    .insert_cursor(subscriber.identifier().clone(), INIT_MESSAGE_NUM);
=======
            if self.should_store_cursor(&message.header().topic, subscriber) {
                self.state.cursor_store.insert_cursor(
                    &message.header().topic,
                    subscriber.identifier().clone(),
                    INIT_MESSAGE_NUM,
                );
>>>>>>> 268fa5e3
            }
        }

        // Have to make message before setting branch links due to immutable borrow in keyload::unwrap
        let final_message = Message::from_lets_message(address, message);
        // Update branch links
        self.set_latest_link(&final_message.header().topic, address.relative());
        Ok(final_message)
    }

    async fn handle_signed_packet(&mut self, address: Address, preparsed: PreparsedMessage) -> Result<Message> {
        // Retrieve the topic from header
        let topic = preparsed.header().topic().clone();

        // From the point of view of cursor tracking, the message exists, regardless of the validity or
        // accessibility to its content. Therefore we must update the cursor of the publisher before
        // handling the message
        self.state.cursor_store.insert_cursor(
            preparsed.header().topic(),
            preparsed.header().publisher().clone(),
            preparsed.header().sequence(),
        );

        // Unwrap message
        let linked_msg_address = preparsed.header().linked_msg_address().ok_or_else(|| {
            anyhow!("signed packet messages must contain the address of the message they are linked to in the header")
        })?;
        let mut linked_msg_spongos = {
            if let Some(spongos) = self.state.spongos_store.get(&linked_msg_address).copied() {
                // Spongos must be copied because wrapping mutates it
                spongos
            } else {
                return Ok(Message::orphan(address, preparsed));
            }
        };
        let signed_packet = signed_packet::Unwrap::new(&mut linked_msg_spongos);
        let (message, spongos) = preparsed.unwrap(signed_packet).await?;

        // Store spongos
        self.state.spongos_store.insert(address.relative(), spongos);

        // Store message content into stores
        self.set_latest_link(&topic, address.relative());
        Ok(Message::from_lets_message(address, message))
    }

    async fn handle_tagged_packet(&mut self, address: Address, preparsed: PreparsedMessage) -> Result<Message> {
        // Retrieve the topic from header
        let topic = preparsed.header().topic().clone();

        // From the point of view of cursor tracking, the message exists, regardless of the validity or
        // accessibility to its content. Therefore we must update the cursor of the publisher before
        // handling the message
        self.state.cursor_store.insert_cursor(
            preparsed.header().topic(),
            preparsed.header().publisher().clone(),
            preparsed.header().sequence(),
        );

        // Unwrap message
        let linked_msg_address = preparsed.header().linked_msg_address().ok_or_else(|| {
            anyhow!("signed packet messages must contain the address of the message they are linked to in the header")
        })?;
        let mut linked_msg_spongos = {
            if let Some(spongos) = self.state.spongos_store.get(&linked_msg_address).copied() {
                // Spongos must be copied because wrapping mutates it
                spongos
            } else {
                return Ok(Message::orphan(address, preparsed));
            }
        };
        let tagged_packet = tagged_packet::Unwrap::new(&mut linked_msg_spongos);
        let (message, spongos) = preparsed.unwrap(tagged_packet).await?;

        // Store spongos
        self.state.spongos_store.insert(address.relative(), spongos);

        // Store message content into stores
        self.set_latest_link(&topic, address.relative());

        Ok(Message::from_lets_message(address, message))
    }

    pub async fn backup<P>(&mut self, pwd: P) -> Result<Vec<u8>>
    where
        P: AsRef<[u8]>,
    {
        let mut ctx = sizeof::Context::new();
        ctx.sizeof(&self.state).await?;
        let buf_size = ctx.finalize() + 32; // State + Mac Size

        let mut buf = vec![0; buf_size];

        let mut ctx = wrap::Context::new(&mut buf[..]);
        let key: [u8; 32] = SpongosRng::<KeccakF1600>::new(pwd).gen();
        ctx.absorb(External::new(&NBytes::new(key)))?
            .commit()?
            .squeeze(&Mac::new(32))?;
        ctx.wrap(&mut self.state).await?;
        assert!(
            ctx.stream().is_empty(),
            "Missmatch between buffer size expected by SizeOf ({buf_size}) and actual size of Wrap ({})",
            ctx.stream().len()
        );

        Ok(buf)
    }

    pub async fn restore<B, P>(backup: B, pwd: P, transport: T) -> Result<Self>
    where
        P: AsRef<[u8]>,
        B: AsRef<[u8]>,
    {
        let mut ctx = unwrap::Context::new(backup.as_ref());
        let key: [u8; 32] = SpongosRng::<KeccakF1600>::new(pwd).gen();
        ctx.absorb(External::new(&NBytes::new(key)))?
            .commit()?
            .squeeze(&Mac::new(32))?;
        let mut state = State::default();
        ctx.unwrap(&mut state).await?;
        Ok(User { transport, state })
    }
}

impl<T> User<T>
where
    T: for<'a> Transport<'a, Msg = TransportMessage>,
{
    pub async fn receive_message(&mut self, address: Address) -> Result<Message>
    where
        T: for<'a> Transport<'a, Msg = TransportMessage>,
    {
        let msg = self.transport.recv_message(address).await?;
        self.handle_message(address, msg).await
    }

    /// Start a [`Messages`] stream to traverse the channel messages
    ///
    /// See the documentation in [`Messages`] for more details and examples.
    pub fn messages(&mut self) -> Messages<T> {
        Messages::new(self)
    }

    /// Iteratively fetches all the next messages until internal state has caught up
    ///
    /// If succeeded, returns the number of messages advanced.
    pub async fn sync(&mut self) -> Result<usize> {
        // ignoring the result is sound as Drain::Error is Infallible
        self.messages().try_fold(0, |n, _| future::ok(n + 1)).await
    }

    /// Iteratively fetches all the pending messages from the transport
    ///
    /// Return a vector with all the messages collected. This is a convenience
    /// method around the [`Messages`] stream. Check out its docs for more
    /// advanced usages.
    pub async fn fetch_next_messages(&mut self) -> Result<Vec<Message>> {
        self.messages().try_collect().await
    }
}

impl<T, TSR> User<T>
where
    T: for<'a> Transport<'a, Msg = TransportMessage, SendResponse = TSR>,
{
    /// Prepare channel Announcement message.
    pub async fn create_stream<Top: Into<Topic>>(&mut self, topic: Top) -> Result<SendResponse<TSR>> {
        // Check conditions
        if let Some(appaddr) = self.stream_address() {
            bail!(
                "Cannot create a channel, user is already registered to channel {}",
                appaddr
            );
        }

        // Convert topic
        let topic = topic.into();

        // Generate stream address
        let stream_base_address = AppAddr::gen(self.identifier(), &topic);
        let stream_rel_address = MsgId::gen(stream_base_address, &self.identifier(), &topic, INIT_MESSAGE_NUM);
        let stream_address = Address::new(stream_base_address, stream_rel_address);

        // Commit Author Identifier and Stream Address to store
        self.state.stream_address = Some(stream_address);
        self.state.author_identifier = Some(self.identifier());
        self.state.base_branch = topic.clone();

        // Insert the base branch into store
        self.state.cursor_store.new_branch(topic.clone());

        // Create Base Branch
        self.new_branch(topic).await
    }

    /// Prepare new branch Announcement message
    pub async fn new_branch<Top: Into<Topic>>(&mut self, topic: Top) -> Result<SendResponse<TSR>> {
        // Check conditions
        let stream_address = self
            .stream_address()
            .ok_or_else(|| anyhow!("before starting a new branch, the stream must be created"))?;

        // Check Topic
        let topic: Topic = topic.into();
        let base_branch = self.base_branch().clone();
        let is_base_branch = topic.eq(&base_branch);

        // Update own's cursor
        let (user_cursor, address, topic) = if is_base_branch {
            (ANN_MESSAGE_NUM, stream_address, base_branch.clone())
        } else {
            let cursor = self
                .next_cursor(&base_branch)
                .map_err(|_| anyhow!("No cursor found in base branch"))?;
            let msgid = MsgId::gen(stream_address.base(), &self.identifier(), &base_branch, cursor);
            let address = Address::new(stream_address.base(), msgid);
            (cursor, address, topic)
        };

        // Prepare HDF and PCF
        let header = HDF::new(
            message_types::ANNOUNCEMENT,
            user_cursor,
            self.identifier(),
            topic.clone(),
        )?;
        let content = PCF::new_final_frame().with_content(announcement::Wrap::new(&self.state.user_id));

        // Wrap message
        let (transport_msg, spongos) = LetsMessage::new(header, content).wrap().await?;

        // Attempt to send message
        ensure!(
            self.transport.recv_message(address).await.is_err(),
            anyhow!("stream with address '{}' already exists", address)
        );
        let send_response = self.transport.send_message(address, transport_msg).await?;

        // If the branch has not been created yet, create it
        if !is_base_branch {
            self.state.cursor_store.new_branch(topic.clone());
            self.state
                .cursor_store
                .insert_cursor(&base_branch, self.identifier(), self.next_cursor(&base_branch)?);
        }

        // If message has been sent successfully, commit message to stores
        self.state
            .cursor_store
            .insert_cursor(&topic, self.identifier(), INIT_MESSAGE_NUM);
        self.state.spongos_store.insert(address.relative(), spongos);

        // Update branch links
        self.set_anchor(&topic, address.relative());
        self.set_latest_link(&topic, address.relative());
        Ok(SendResponse::new(address, send_response))
    }

    /// Prepare Subscribe message.
    pub async fn subscribe(&mut self) -> Result<SendResponse<TSR>> {
        // Check conditions
        let stream_address = self
            .stream_address()
            .ok_or_else(|| anyhow!("before subscribing one must receive the announcement of a stream first"))?;
        // Get base branch topic
        let base_branch = self.base_branch().clone();
        // Link message to channel announcement
        let link_to = self
            .get_anchor(&base_branch)
            .ok_or_else(|| anyhow!("No anchor found in branch <{}>", base_branch))?;

        let rel_address = MsgId::gen(stream_address.base(), &self.identifier(), &base_branch, SUB_MESSAGE_NUM);

        // Prepare HDF and PCF
        // Spongos must be copied because wrapping mutates it
        let mut linked_msg_spongos = self
            .state
            .spongos_store
            .get(&link_to)
            .copied()
            .ok_or_else(|| anyhow!("message '{}' not found in spongos store", link_to))?;
        let unsubscribe_key = StdRng::from_entropy().gen();
        let author_ke_pk = self
            .state
            .author_identifier
            .as_ref()
            .and_then(|author_id| self.state.exchange_keys.get(&author_id))
            .expect("a user that already have an stream address must know the author identifier");
        let content = PCF::new_final_frame().with_content(subscription::Wrap::new(
            &mut linked_msg_spongos,
            unsubscribe_key,
            &self.state.user_id,
            author_ke_pk,
        ));
        let header = HDF::new(
            message_types::SUBSCRIPTION,
            SUB_MESSAGE_NUM,
            self.identifier(),
            base_branch,
        )?
        .with_linked_msg_address(link_to);

        // Wrap message
        let (transport_msg, _spongos) = LetsMessage::new(header, content).wrap().await?;

        // Attempt to send message
        let message_address = Address::new(stream_address.base(), rel_address);
        ensure!(
            self.transport.recv_message(message_address).await.is_err(),
            anyhow!("there's already a message with address '{}'", message_address)
        );
        let send_response = self.transport.send_message(message_address, transport_msg).await?;

        // If message has been sent successfully, commit message to stores
        // - Subscription messages are not stored in the cursor store
        // - Subscription messages are never stored in spongos to maintain consistency about the view of the
        // set of messages of the stream between all the subscribers and across stateless recovers
        Ok(SendResponse::new(message_address, send_response))
    }

    pub async fn unsubscribe(&mut self) -> Result<SendResponse<TSR>> {
        // Check conditions
        let stream_address = self.stream_address().ok_or_else(|| {
            anyhow!("before sending a subscription one must receive the announcement of a stream first")
        })?;
        // Get base branch topic
        let base_branch = self.base_branch().clone();
        // Link message to channel announcement
        let link_to = self
            .get_anchor(&base_branch)
            .ok_or_else(|| anyhow!("No anchor found in branch <{}>", base_branch))?;

        // Update own's cursor
        let new_cursor = self.next_cursor(&base_branch)?;
        let rel_address = MsgId::gen(stream_address.base(), &self.identifier(), &base_branch, new_cursor);

        // Prepare HDF and PCF
        // Spongos must be copied because wrapping mutates it
        let mut linked_msg_spongos = self
            .state
            .spongos_store
            .get(&link_to)
            .copied()
            .ok_or_else(|| anyhow!("message '{}' not found in spongos store", link_to))?;
        let content = PCF::new_final_frame()
            .with_content(unsubscription::Wrap::new(&mut linked_msg_spongos, &self.state.user_id));
        let header = HDF::new(
            message_types::UNSUBSCRIPTION,
            new_cursor,
            self.identifier(),
            base_branch.clone(),
        )?
        .with_linked_msg_address(link_to);

        // Wrap message
        let (transport_msg, spongos) = LetsMessage::new(header, content).wrap().await?;

        // Attempt to send message
        let message_address = Address::new(stream_address.base(), rel_address);
        ensure!(
            self.transport.recv_message(message_address).await.is_err(),
            anyhow!("there's already a message with address '{}'", message_address)
        );
        let send_response = self.transport.send_message(message_address, transport_msg).await?;

        // If message has been sent successfully, commit message to stores
        self.state
            .cursor_store
            .insert_cursor(&base_branch, self.identifier(), new_cursor);
        self.state.spongos_store.insert(rel_address, spongos);
        Ok(SendResponse::new(message_address, send_response))
    }

    pub async fn send_keyload<'a, Subscribers, Psks, Top>(
        &mut self,
        topic: Top,
        subscribers: Subscribers,
        psk_ids: Psks,
    ) -> Result<SendResponse<TSR>>
    where
<<<<<<< HEAD
        Subscribers: IntoIterator<Item = Permissioned<&'a Identifier>>,
=======
        Subscribers: IntoIterator<Item = Permissioned<Identifier>> + Clone,
        Top: Into<Topic>,
>>>>>>> 268fa5e3
        Psks: IntoIterator<Item = PskId>,
    {
        // Check conditions
        let stream_address = self
            .stream_address()
            .ok_or_else(|| anyhow!("before sending a keyload one must create a stream first"))?;

        // Check Topic
        let topic = topic.into();
        // Link message to anchor in branch
        let link_to = self
            .get_anchor(&topic)
            .ok_or_else(|| anyhow!("No anchor found in branch <{}>", topic))?;

        // Update own's cursor
        let new_cursor = self.next_cursor(&topic)?;
        let rel_address = MsgId::gen(stream_address.base(), &self.identifier(), &topic, new_cursor);

        // Prepare HDF and PCF
        let mut linked_msg_spongos = self
            .state
            .spongos_store
            .get(&link_to)
            .copied()
            .expect("a subscriber that has received an stream announcement must keep its spongos in store");

        let mut rng = StdRng::from_entropy();
        let encryption_key = rng.gen();
        let nonce = rng.gen();
        let exchange_keys = &self.state.exchange_keys; // partial borrow to avoid borrowing the whole self within the closure
        let subscribers_with_keys = subscribers
            .into_iter()
            .map(|subscriber| {
                Ok((
                    subscriber,
                    exchange_keys
                        .get(subscriber.identifier())
                        .ok_or_else(|| anyhow!("unknown subscriber '{}'", subscriber.identifier()))?,
                ))
            })
            .collect::<Result<Vec<(_, _)>>>()?; // collect to handle possible error
        let psk_ids_with_psks = psk_ids
            .into_iter()
            .map(|pskid| {
                Ok((
                    pskid,
                    self.state
                        .psk_store
                        .get(&pskid)
                        .ok_or_else(|| anyhow!("unkown psk '{:?}'", pskid))?,
                ))
            })
            .collect::<Result<Vec<(_, _)>>>()?; // collect to handle possible error
        let content = PCF::new_final_frame().with_content(keyload::Wrap::new(
<<<<<<< HEAD
            &mut announcement_spongos,
            subscribers_with_keys.iter().copied(),
=======
            &mut linked_msg_spongos,
            &subscribers_with_keys,
>>>>>>> 268fa5e3
            &psk_ids_with_psks,
            encryption_key,
            nonce,
            &self.state.user_id,
        ));
        let header = HDF::new(message_types::KEYLOAD, new_cursor, self.identifier(), topic.clone())?
            .with_linked_msg_address(link_to);

        // Wrap message
        let (transport_msg, spongos) = LetsMessage::new(header, content).wrap().await?;

        // Attempt to send message
        let message_address = Address::new(stream_address.base(), rel_address);
        ensure!(
            self.transport.recv_message(message_address).await.is_err(),
            anyhow!("there's already a message with address '{}'", message_address)
        );
        let send_response = self.transport.send_message(message_address, transport_msg).await?;

        // If message has been sent successfully, commit message to stores
<<<<<<< HEAD
        for (subscriber, _) in subscribers_with_keys {
            if self.should_store_cursor(subscriber) {
                self.state
                    .cursor_store
                    .insert_cursor((*subscriber.identifier()).clone(), INIT_MESSAGE_NUM);
=======
        for subscriber in subscribers {
            if self.should_store_cursor(&topic, &subscriber) {
                self.state
                    .cursor_store
                    .insert_cursor(&topic, subscriber.identifier().clone(), INIT_MESSAGE_NUM);
>>>>>>> 268fa5e3
            }
        }
        self.state
            .cursor_store
            .insert_cursor(&topic, self.identifier(), new_cursor);
        self.state.spongos_store.insert(rel_address, spongos);
        // Update Branch Links
        self.set_latest_link(&topic, message_address.relative());
        Ok(SendResponse::new(message_address, send_response))
    }

    pub async fn send_keyload_for_all<Top>(&mut self, topic: Top) -> Result<SendResponse<TSR>>
    where
        Top: Into<Topic>,
    {
        let psks: Vec<PskId> = self.state.psk_store.keys().copied().collect();
        let subscribers: Vec<Permissioned<Identifier>> =
            self.subscribers().map(|s| Permissioned::Read(s.clone())).collect();
        self.send_keyload(
            topic,
            // Alas, must collect to release the &self immutable borrow
            subscribers.iter().map(Permissioned::as_ref),
            psks,
        )
        .await
    }

    pub async fn send_keyload_for_all_rw<Top>(&mut self, topic: Top) -> Result<SendResponse<TSR>>
    where
        Top: Into<Topic>,
    {
        let psks: Vec<PskId> = self.state.psk_store.keys().copied().collect();
        let subscribers: Vec<Permissioned<Identifier>> = self
            .subscribers()
            .map(|s| Permissioned::ReadWrite(s.clone(), PermissionDuration::Perpetual))
            .collect();
        self.send_keyload(
            topic,
            // Alas, must collect to release the &self immutable borrow
            subscribers.iter().map(Permissioned::as_ref),
            psks,
        )
        .await
    }

    pub async fn send_signed_packet<P, M, Top>(
        &mut self,
        topic: Top,
        public_payload: P,
        masked_payload: M,
    ) -> Result<SendResponse<TSR>>
    where
        M: AsRef<[u8]>,
        P: AsRef<[u8]>,
        Top: Into<Topic>,
    {
        // Check conditions
        let stream_address = self.stream_address().ok_or_else(|| {
            anyhow!("before sending a signed packet one must receive the announcement of a stream first")
        })?;

        // Check Topic
        let topic = topic.into();
        // Link message to latest message in branch
        let link_to = self
            .get_latest_link(&topic)
            .ok_or_else(|| anyhow!("No latest link found in branch <{}>", topic))?;

        // Update own's cursor
        let new_cursor = self.next_cursor(&topic)?;
        let rel_address = MsgId::gen(stream_address.base(), &self.identifier(), &topic, new_cursor);

        // Prepare HDF and PCF
        // Spongos must be copied because wrapping mutates it
        let mut linked_msg_spongos = self
            .state
            .spongos_store
            .get(&link_to)
            .copied()
            .ok_or_else(|| anyhow!("message '{}' not found in spongos store", link_to))?;
        let content = PCF::new_final_frame().with_content(signed_packet::Wrap::new(
            &mut linked_msg_spongos,
            &self.state.user_id,
            public_payload.as_ref(),
            masked_payload.as_ref(),
        ));
        let header = HDF::new(
            message_types::SIGNED_PACKET,
            new_cursor,
            self.identifier(),
            topic.clone(),
        )?
        .with_linked_msg_address(link_to);

        // Wrap message
        let (transport_msg, spongos) = LetsMessage::new(header, content).wrap().await?;

        // Attempt to send message
        let message_address = Address::new(stream_address.base(), rel_address);
        ensure!(
            self.transport.recv_message(message_address).await.is_err(),
            anyhow!("there's already a message with address '{}'", message_address)
        );
        let send_response = self.transport.send_message(message_address, transport_msg).await?;

        // If message has been sent successfully, commit message to stores
        self.state
            .cursor_store
            .insert_cursor(&topic, self.identifier(), new_cursor);
        self.state.spongos_store.insert(rel_address, spongos);
        // Update Branch Links
        self.set_latest_link(&topic, message_address.relative());
        Ok(SendResponse::new(message_address, send_response))
    }

    pub async fn send_tagged_packet<P, M, Top>(
        &mut self,
        topic: Top,
        public_payload: P,
        masked_payload: M,
    ) -> Result<SendResponse<TSR>>
    where
        M: AsRef<[u8]>,
        P: AsRef<[u8]>,
        Top: Into<Topic>,
    {
        // Check conditions
        let stream_address = self.stream_address().ok_or_else(|| {
            anyhow!("before sending a tagged packet one must receive the announcement of a stream first")
        })?;

        // Check Topic
        let topic = topic.into();
        // Link message to latest message in branch
        let link_to = self
            .get_latest_link(&topic)
            .ok_or_else(|| anyhow!("No latest link found in branch <{}>", topic))?;

        // Update own's cursor
        let new_cursor = self.next_cursor(&topic)?;
        let rel_address = MsgId::gen(stream_address.base(), &self.identifier(), &topic, new_cursor);

        // Prepare HDF and PCF
        // Spongos must be copied because wrapping mutates it
        let mut linked_msg_spongos = self
            .state
            .spongos_store
            .get(&link_to)
            .copied()
            .ok_or_else(|| anyhow!("message '{}' not found in spongos store", link_to))?;
        let content = PCF::new_final_frame().with_content(tagged_packet::Wrap::new(
            &mut linked_msg_spongos,
            public_payload.as_ref(),
            masked_payload.as_ref(),
        ));
        let header = HDF::new(
            message_types::TAGGED_PACKET,
            new_cursor,
            self.identifier(),
            topic.clone(),
        )?
        .with_linked_msg_address(link_to);

        // Wrap message
        let (transport_msg, spongos) = LetsMessage::new(header, content).wrap().await?;

        // Attempt to send message
        let message_address = Address::new(stream_address.base(), rel_address);
        ensure!(
            self.transport.recv_message(message_address).await.is_err(),
            anyhow!("there's already a message with address '{}'", message_address)
        );
        let send_response = self.transport.send_message(message_address, transport_msg).await?;

        // If message has been sent successfully, commit message to stores
        self.state
            .cursor_store
            .insert_cursor(&topic, self.identifier(), new_cursor);
        self.state.spongos_store.insert(rel_address, spongos);
        // Update Branch Links
        self.set_latest_link(&topic, rel_address);
        Ok(SendResponse::new(message_address, send_response))
    }
}

#[async_trait(?Send)]
impl ContentSizeof<State> for sizeof::Context {
    async fn sizeof(&mut self, user_state: &State) -> Result<&mut Self> {
        self.mask(&user_state.user_id)?
            .mask(Maybe::new(user_state.stream_address.as_ref()))?
            .mask(Maybe::new(user_state.author_identifier.as_ref()))?
            .mask(&user_state.base_branch)?;

        let amount_spongos = user_state.spongos_store.len();
        self.mask(Size::new(amount_spongos))?;
        for (address, spongos) in &user_state.spongos_store {
            self.mask(address)?.mask(spongos)?;
        }

        let topics = user_state.cursor_store.topics();
        let amount_topics = topics.len();
        self.mask(Size::new(amount_topics))?;

        for topic in topics {
            self.mask(topic)?;
            let anchor = user_state
                .cursor_store
                .get_anchor(topic)
                .ok_or_else(|| anyhow!("No anchor found in branch <{}>", topic))?;
            let latest_link = user_state
                .cursor_store
                .get_latest_link(topic)
                .ok_or_else(|| anyhow!("No latest link found in branch <{}>", topic))?;
            self.mask(&anchor)?.mask(&latest_link)?;

            let cursors: Vec<(&Topic, &Identifier, usize)> = user_state
                .cursor_store
                .cursors()
                .filter(|(t, _, _)| *t == topic)
                .collect();
            let amount_cursors = cursors.len();
            self.mask(Size::new(amount_cursors))?;
            for (_, subscriber, cursor) in cursors {
                self.mask(subscriber)?.mask(Size::new(cursor))?;
            }
        }

        let keys = &user_state.exchange_keys;
        let amount_keys = keys.len();
        self.mask(Size::new(amount_keys))?;
        for (subscriber, ke_pk) in keys {
            self.mask(subscriber)?.mask(ke_pk)?;
        }

        let psks = user_state.psk_store.iter();
        let amount_psks = psks.len();
        self.mask(Size::new(amount_psks))?;
        for (pskid, psk) in psks {
            self.mask(pskid)?.mask(psk)?;
        }

        self.commit()?.squeeze(Mac::new(32))?;
        Ok(self)
    }
}

#[async_trait(?Send)]
impl<'a> ContentWrap<State> for wrap::Context<&'a mut [u8]> {
    async fn wrap(&mut self, user_state: &mut State) -> Result<&mut Self> {
        self.mask(&user_state.user_id)?
            .mask(Maybe::new(user_state.stream_address.as_ref()))?
            .mask(Maybe::new(user_state.author_identifier.as_ref()))?
            .mask(&user_state.base_branch)?;

        let amount_spongos = user_state.spongos_store.len();
        self.mask(Size::new(amount_spongos))?;
        for (address, spongos) in &user_state.spongos_store {
            self.mask(address)?.mask(spongos)?;
        }

        let topics = user_state.cursor_store.topics();
        let amount_topics = topics.len();
        self.mask(Size::new(amount_topics))?;

        for topic in topics {
            self.mask(topic)?;
            let anchor = user_state
                .cursor_store
                .get_anchor(topic)
                .ok_or_else(|| anyhow!("No anchor found in branch <{}>", topic))?;
            let latest_link = user_state
                .cursor_store
                .get_latest_link(topic)
                .ok_or_else(|| anyhow!("No latest link found in branch <{}>", topic))?;
            self.mask(&anchor)?.mask(&latest_link)?;

            let cursors: Vec<(&Topic, &Identifier, usize)> = user_state
                .cursor_store
                .cursors()
                .filter(|(t, _, _)| *t == topic)
                .collect();
            let amount_cursors = cursors.len();
            self.mask(Size::new(amount_cursors))?;
            for (_, subscriber, cursor) in cursors {
                self.mask(subscriber)?.mask(Size::new(cursor))?;
            }
        }

        let keys = &user_state.exchange_keys;
        let amount_keys = keys.len();
        self.mask(Size::new(amount_keys))?;
        for (subscriber, ke_pk) in keys {
            self.mask(subscriber)?.mask(ke_pk)?;
        }

        let psks = user_state.psk_store.iter();
        let amount_psks = psks.len();
        self.mask(Size::new(amount_psks))?;
        for (pskid, psk) in psks {
            self.mask(pskid)?.mask(psk)?;
        }

        self.commit()?.squeeze(Mac::new(32))?;
        Ok(self)
    }
}

#[async_trait(?Send)]
impl<'a> ContentUnwrap<State> for unwrap::Context<&'a [u8]> {
    async fn unwrap(&mut self, user_state: &mut State) -> Result<&mut Self> {
        self.mask(&mut user_state.user_id)?
            .mask(Maybe::new(&mut user_state.stream_address))?
            .mask(Maybe::new(&mut user_state.author_identifier))?
            .mask(&mut user_state.base_branch)?;

        let mut amount_spongos = Size::default();
        self.mask(&mut amount_spongos)?;
        for _ in 0..amount_spongos.inner() {
            let mut address = MsgId::default();
            let mut spongos = Spongos::default();
            self.mask(&mut address)?.mask(&mut spongos)?;
            user_state.spongos_store.insert(address, spongos);
        }

        let mut amount_topics = Size::default();
        self.mask(&mut amount_topics)?;

        for _ in 0..amount_topics.inner() {
            let mut topic = Topic::default();
            self.mask(&mut topic)?;
            let mut anchor = MsgId::default();
            let mut latest_link = MsgId::default();
            self.mask(&mut anchor)?.mask(&mut latest_link)?;

            user_state.cursor_store.set_anchor(&topic, anchor);
            user_state.cursor_store.set_latest_link(&topic, latest_link);

            let mut amount_cursors = Size::default();
            self.mask(&mut amount_cursors)?;
            for _ in 0..amount_cursors.inner() {
                let mut subscriber = Identifier::default();
                let mut cursor = Size::default();
                self.mask(&mut subscriber)?.mask(&mut cursor)?;
                user_state
                    .cursor_store
                    .insert_cursor(&topic, subscriber, cursor.inner());
            }
        }

        let mut amount_keys = Size::default();
        self.mask(&mut amount_keys)?;
        for _ in 0..amount_keys.inner() {
            let mut subscriber = Identifier::default();
            let mut key = x25519::PublicKey::from_bytes([0; x25519::PUBLIC_KEY_LENGTH]);
            self.mask(&mut subscriber)?.mask(&mut key)?;
            user_state.exchange_keys.insert(subscriber, key);
        }

        let mut amount_psks = Size::default();
        self.mask(&mut amount_psks)?;
        for _ in 0..amount_psks.inner() {
            let mut pskid = PskId::default();
            let mut psk = Psk::default();
            self.mask(&mut pskid)?.mask(&mut psk)?;
            user_state.psk_store.insert(pskid, psk);
        }

        self.commit()?.squeeze(Mac::new(32))?;
        Ok(self)
    }
}

impl<T> Debug for User<T> {
    fn fmt(&self, f: &mut Formatter<'_>) -> FormatResult {
        write!(
            f,
            "\n* identifier: <{}>\n* topic: {}\n{:?}\n* PSKs: \n{}\n* messages:\n{}\n",
            self.identifier(),
            self.base_branch(),
            self.state.cursor_store,
            self.state
                .psk_store
                .keys()
                .map(|pskid| format!("\t<{:?}>\n", pskid))
                .collect::<String>(),
            self.state
                .spongos_store
                .keys()
                .map(|key| format!("\t<{}>\n", key))
                .collect::<String>()
        )
    }
}

/// An streams user equality is determined by the equality of its state. The major consequence of
/// this fact is that two users with the same identity but different transport configurations are
/// considered equal
impl<T> PartialEq for User<T> {
    fn eq(&self, other: &Self) -> bool {
        self.state == other.state
    }
}

/// An streams user equality is determined by the equality of its state. The major consequence of
/// this fact is that two users with the same identity but different transport configurations are
/// considered equal
impl<T> Eq for User<T> {}<|MERGE_RESOLUTION|>--- conflicted
+++ resolved
@@ -159,16 +159,11 @@
         self.state.exchange_keys.keys()
     }
 
-<<<<<<< HEAD
-    fn should_store_cursor(&self, subscriber: Permissioned<&Identifier>) -> bool {
-        let no_tracked_cursor = !self.state.cursor_store.is_cursor_tracked(subscriber.identifier());
-=======
-    fn should_store_cursor(&self, topic: &Topic, subscriber: &Permissioned<Identifier>) -> bool {
+    fn should_store_cursor(&self, topic: &Topic, subscriber: Permissioned<&Identifier>) -> bool {
         let no_tracked_cursor = !self
             .state
             .cursor_store
             .is_cursor_tracked(topic, subscriber.identifier());
->>>>>>> 268fa5e3
         !subscriber.is_readonly() && no_tracked_cursor
     }
 
@@ -238,9 +233,11 @@
         // If the topic of the announcement is not base branch the author cursor needs to be iterated
         // on the base branch
         if !is_base_branch {
-            self.state
-                .cursor_store
-                .insert_cursor(&self.state.base_branch, publisher.clone(), preparsed.header().sequence());
+            self.state.cursor_store.insert_cursor(
+                &self.state.base_branch,
+                publisher.clone(),
+                preparsed.header().sequence(),
+            );
         }
 
         // From the point of view of cursor tracking, the message exists, regardless of the validity or
@@ -375,20 +372,13 @@
         self.state.spongos_store.insert(address.relative(), spongos);
 
         // Store message content into stores
-        for subscriber in &message.payload().content().subscribers {
-<<<<<<< HEAD
-            if self.should_store_cursor(subscriber.as_ref()) {
-                self.state
-                    .cursor_store
-                    .insert_cursor(subscriber.identifier().clone(), INIT_MESSAGE_NUM);
-=======
-            if self.should_store_cursor(&message.header().topic, subscriber) {
+        for subscriber in message.payload().content().subscribers() {
+            if self.should_store_cursor(message.header().topic(), subscriber.as_ref()) {
                 self.state.cursor_store.insert_cursor(
-                    &message.header().topic,
+                    message.header().topic(),
                     subscriber.identifier().clone(),
                     INIT_MESSAGE_NUM,
                 );
->>>>>>> 268fa5e3
             }
         }
 
@@ -769,12 +759,8 @@
         psk_ids: Psks,
     ) -> Result<SendResponse<TSR>>
     where
-<<<<<<< HEAD
         Subscribers: IntoIterator<Item = Permissioned<&'a Identifier>>,
-=======
-        Subscribers: IntoIterator<Item = Permissioned<Identifier>> + Clone,
         Top: Into<Topic>,
->>>>>>> 268fa5e3
         Psks: IntoIterator<Item = PskId>,
     {
         // Check conditions
@@ -829,13 +815,8 @@
             })
             .collect::<Result<Vec<(_, _)>>>()?; // collect to handle possible error
         let content = PCF::new_final_frame().with_content(keyload::Wrap::new(
-<<<<<<< HEAD
-            &mut announcement_spongos,
+            &mut linked_msg_spongos,
             subscribers_with_keys.iter().copied(),
-=======
-            &mut linked_msg_spongos,
-            &subscribers_with_keys,
->>>>>>> 268fa5e3
             &psk_ids_with_psks,
             encryption_key,
             nonce,
@@ -856,19 +837,11 @@
         let send_response = self.transport.send_message(message_address, transport_msg).await?;
 
         // If message has been sent successfully, commit message to stores
-<<<<<<< HEAD
         for (subscriber, _) in subscribers_with_keys {
-            if self.should_store_cursor(subscriber) {
+            if self.should_store_cursor(&topic, subscriber) {
                 self.state
                     .cursor_store
-                    .insert_cursor((*subscriber.identifier()).clone(), INIT_MESSAGE_NUM);
-=======
-        for subscriber in subscribers {
-            if self.should_store_cursor(&topic, &subscriber) {
-                self.state
-                    .cursor_store
-                    .insert_cursor(&topic, subscriber.identifier().clone(), INIT_MESSAGE_NUM);
->>>>>>> 268fa5e3
+                    .insert_cursor(&topic, (*subscriber.identifier()).clone(), INIT_MESSAGE_NUM);
             }
         }
         self.state
