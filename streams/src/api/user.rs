--- conflicted
+++ resolved
@@ -151,11 +151,11 @@
         self.state.cursor_store.topics()
     }
 
-    pub(crate) fn cursors(&self) -> impl Iterator<Item = (Topic, Identifier, usize)> + '_ {
+    pub(crate) fn cursors(&self) -> impl Iterator<Item = (Topic, &Identifier, usize)> {
         self.state.cursor_store.cursors()
     }
 
-    pub fn subscribers(&self) -> impl Iterator<Item = &Identifier> + Clone + '_ {
+    pub fn subscribers(&self) -> impl Iterator<Item = &Identifier> + Clone {
         self.state.exchange_keys.keys()
     }
 
@@ -235,7 +235,7 @@
         if !is_base_branch {
             self.state
                 .cursor_store
-                .insert_cursor(&self.state.base_branch, publisher, preparsed.header().sequence());
+                .insert_cursor(&self.state.base_branch, publisher.clone(), preparsed.header().sequence());
         }
 
         // From the point of view of cursor tracking, the message exists, regardless of the validity or
@@ -243,11 +243,7 @@
         // handling the message
         self.state
             .cursor_store
-<<<<<<< HEAD
-            .insert_cursor(preparsed.header().publisher().clone(), INIT_MESSAGE_NUM);
-=======
-            .insert_cursor(&topic, preparsed.header().publisher(), INIT_MESSAGE_NUM);
->>>>>>> 35ea66f5
+            .insert_cursor(&topic, publisher.clone(), INIT_MESSAGE_NUM);
 
         // Unwrap message
         let announcement = announcement::Unwrap::default();
@@ -257,25 +253,16 @@
         self.state.spongos_store.insert(address.relative(), spongos);
 
         // Store message content into stores
-<<<<<<< HEAD
-        let content = message.payload().content();
-        self.state
-            .exchange_keys
-            .insert(content.author_id().clone(), content.author_ke_pk().clone());
-        self.state.stream_address = Some(address);
-        self.state.author_identifier = Some(content.author_id().clone());
-=======
         let author_id = message.payload().content().author_id();
         let author_ke_pk = message.payload().content().author_ke_pk();
 
         // Update branch links
         self.set_anchor(&topic, address.relative());
         self.set_latest_link(&topic, address.relative());
-        self.state.author_identifier = Some(author_id);
->>>>>>> 35ea66f5
+        self.state.author_identifier = Some(author_id.clone());
 
         if is_base_branch {
-            self.state.exchange_keys.insert(author_id, author_ke_pk);
+            self.state.exchange_keys.insert(author_id.clone(), author_ke_pk.clone());
             self.state.base_branch = topic;
             self.state.stream_address = Some(address);
         }
@@ -347,17 +334,11 @@
         // From the point of view of cursor tracking, the message exists, regardless of the validity or
         // accessibility to its content. Therefore we must update the cursor of the publisher before
         // handling the message
-<<<<<<< HEAD
-        self.state
-            .cursor_store
-            .insert_cursor(preparsed.header().publisher().clone(), preparsed.header().sequence());
-=======
         self.state.cursor_store.insert_cursor(
             preparsed.header().topic(),
-            preparsed.header().publisher(),
+            preparsed.header().publisher().clone(),
             preparsed.header().sequence(),
         );
->>>>>>> 35ea66f5
 
         // Unwrap message
         let author_identifier = self.state.author_identifier.as_ref().ok_or_else(|| {
@@ -390,19 +371,12 @@
 
         // Store message content into stores
         for subscriber in &message.payload().content().subscribers {
-<<<<<<< HEAD
-            if self.should_store_cursor(subscriber) {
-                self.state
-                    .cursor_store
-                    .insert_cursor(subscriber.identifier().clone(), INIT_MESSAGE_NUM);
-=======
             if self.should_store_cursor(&message.header().topic, subscriber) {
                 self.state.cursor_store.insert_cursor(
                     &message.header().topic,
-                    *subscriber.identifier(),
+                    subscriber.identifier().clone(),
                     INIT_MESSAGE_NUM,
                 );
->>>>>>> 35ea66f5
             }
         }
 
@@ -420,17 +394,11 @@
         // From the point of view of cursor tracking, the message exists, regardless of the validity or
         // accessibility to its content. Therefore we must update the cursor of the publisher before
         // handling the message
-<<<<<<< HEAD
-        self.state
-            .cursor_store
-            .insert_cursor(preparsed.header().publisher().clone(), preparsed.header().sequence());
-=======
         self.state.cursor_store.insert_cursor(
             preparsed.header().topic(),
-            preparsed.header().publisher(),
+            preparsed.header().publisher().clone(),
             preparsed.header().sequence(),
         );
->>>>>>> 35ea66f5
 
         // Unwrap message
         let linked_msg_address = preparsed.header().linked_msg_address().ok_or_else(|| {
@@ -462,17 +430,11 @@
         // From the point of view of cursor tracking, the message exists, regardless of the validity or
         // accessibility to its content. Therefore we must update the cursor of the publisher before
         // handling the message
-<<<<<<< HEAD
-        self.state
-            .cursor_store
-            .insert_cursor(preparsed.header().publisher().clone(), preparsed.header().sequence());
-=======
         self.state.cursor_store.insert_cursor(
             preparsed.header().topic(),
-            preparsed.header().publisher(),
+            preparsed.header().publisher().clone(),
             preparsed.header().sequence(),
         );
->>>>>>> 35ea66f5
 
         // Unwrap message
         let linked_msg_address = preparsed.header().linked_msg_address().ok_or_else(|| {
@@ -595,7 +557,7 @@
 
         // Generate stream address
         let stream_base_address = AppAddr::gen(self.identifier(), &topic);
-        let stream_rel_address = MsgId::gen(stream_base_address, self.identifier(), &topic, INIT_MESSAGE_NUM);
+        let stream_rel_address = MsgId::gen(stream_base_address, &self.identifier(), &topic, INIT_MESSAGE_NUM);
         let stream_address = Address::new(stream_base_address, stream_rel_address);
 
         // Commit Author Identifier and Stream Address to store
@@ -629,7 +591,7 @@
             let cursor = self
                 .next_cursor(&base_branch)
                 .map_err(|_| anyhow!("No cursor found in base branch"))?;
-            let msgid = MsgId::gen(stream_address.base(), self.identifier(), &base_branch, cursor);
+            let msgid = MsgId::gen(stream_address.base(), &self.identifier(), &base_branch, cursor);
             let address = Address::new(stream_address.base(), msgid);
             (cursor, address, topic)
         };
@@ -686,7 +648,7 @@
             .get_anchor(&base_branch)
             .ok_or_else(|| anyhow!("No anchor found in branch <{}>", base_branch))?;
 
-        let rel_address = MsgId::gen(stream_address.base(), self.identifier(), &base_branch, SUB_MESSAGE_NUM);
+        let rel_address = MsgId::gen(stream_address.base(), &self.identifier(), &base_branch, SUB_MESSAGE_NUM);
 
         // Prepare HDF and PCF
         // Spongos must be copied because wrapping mutates it
@@ -749,7 +711,7 @@
 
         // Update own's cursor
         let new_cursor = self.next_cursor(&base_branch)?;
-        let rel_address = MsgId::gen(stream_address.base(), self.identifier(), &base_branch, new_cursor);
+        let rel_address = MsgId::gen(stream_address.base(), &self.identifier(), &base_branch, new_cursor);
 
         // Prepare HDF and PCF
         // Spongos must be copied because wrapping mutates it
@@ -813,7 +775,7 @@
 
         // Update own's cursor
         let new_cursor = self.next_cursor(&topic)?;
-        let rel_address = MsgId::gen(stream_address.base(), self.identifier(), &topic, new_cursor);
+        let rel_address = MsgId::gen(stream_address.base(), &self.identifier(), &topic, new_cursor);
 
         // Prepare HDF and PCF
         let mut linked_msg_spongos = self
@@ -878,11 +840,7 @@
             if self.should_store_cursor(&topic, &subscriber) {
                 self.state
                     .cursor_store
-<<<<<<< HEAD
-                    .insert_cursor(subscriber.identifier().clone(), INIT_MESSAGE_NUM);
-=======
-                    .insert_cursor(&topic, *subscriber.identifier(), INIT_MESSAGE_NUM);
->>>>>>> 35ea66f5
+                    .insert_cursor(&topic, subscriber.identifier().clone(), INIT_MESSAGE_NUM);
             }
         }
         self.state
@@ -953,7 +911,7 @@
 
         // Update own's cursor
         let new_cursor = self.next_cursor(&topic)?;
-        let rel_address = MsgId::gen(stream_address.base(), self.identifier(), &topic, new_cursor);
+        let rel_address = MsgId::gen(stream_address.base(), &self.identifier(), &topic, new_cursor);
 
         // Prepare HDF and PCF
         // Spongos must be copied because wrapping mutates it
@@ -1023,7 +981,7 @@
 
         // Update own's cursor
         let new_cursor = self.next_cursor(&topic)?;
-        let rel_address = MsgId::gen(stream_address.base(), self.identifier(), &topic, new_cursor);
+        let rel_address = MsgId::gen(stream_address.base(), &self.identifier(), &topic, new_cursor);
 
         // Prepare HDF and PCF
         // Spongos must be copied because wrapping mutates it
@@ -1098,7 +1056,7 @@
                 .ok_or_else(|| anyhow!("No latest link found in branch <{}>", topic))?;
             self.mask(&anchor)?.mask(&latest_link)?;
 
-            let cursors: Vec<(Topic, Identifier, usize)> = user_state
+            let cursors: Vec<(Topic, &Identifier, usize)> = user_state
                 .cursor_store
                 .cursors()
                 .filter(|(t, _, _)| t.eq(topic))
@@ -1106,7 +1064,7 @@
             let amount_cursors = cursors.len();
             self.mask(Size::new(amount_cursors))?;
             for (_, subscriber, cursor) in cursors {
-                self.mask(&subscriber)?.mask(Size::new(cursor))?;
+                self.mask(subscriber)?.mask(Size::new(cursor))?;
             }
         }
 
@@ -1159,7 +1117,7 @@
                 .ok_or_else(|| anyhow!("No latest link found in branch <{}>", topic))?;
             self.mask(&anchor)?.mask(&latest_link)?;
 
-            let cursors: Vec<(Topic, Identifier, usize)> = user_state
+            let cursors: Vec<(Topic, &Identifier, usize)> = user_state
                 .cursor_store
                 .cursors()
                 .filter(|(t, _, _)| t.eq(topic))
@@ -1167,7 +1125,7 @@
             let amount_cursors = cursors.len();
             self.mask(Size::new(amount_cursors))?;
             for (_, subscriber, cursor) in cursors {
-                self.mask(&subscriber)?.mask(Size::new(cursor))?;
+                self.mask(subscriber)?.mask(Size::new(cursor))?;
             }
         }
 
