// Rust
use alloc::{boxed::Box, format, string::String, vec::Vec};
use core::fmt::{Debug, Formatter, Result as FormatResult};

// 3rd-party
use anyhow::{anyhow, bail, ensure, Result};
use async_trait::async_trait;
use futures::{future, TryStreamExt};
use hashbrown::{HashMap, HashSet};
use rand::{rngs::StdRng, Rng, SeedableRng};

// IOTA

// Streams
use lets::{
    address::{Address, AppAddr, MsgId},
    id::{Identifier, Identity, PermissionDuration, Permissioned, Psk, PskId},
    message::{
        ContentSizeof, ContentUnwrap, ContentWrap, Message as LetsMessage, PreparsedMessage, Topic, TransportMessage,
        HDF, PCF,
    },
    transport::Transport,
};
use spongos::{
    ddml::{
        commands::{sizeof, unwrap, wrap, Absorb, Commit, Mask, Squeeze},
        modifiers::External,
        types::{Mac, Maybe, NBytes, Size},
    },
    KeccakF1600, Spongos, SpongosRng,
};

// Local
use crate::{
    api::{
        cursor_store::{CursorStore, InnerCursorStore},
        message::Message,
        messages::Messages,
        send_response::SendResponse,
        user_builder::UserBuilder,
    },
    message::{
        announcement, branch_announcement, keyload, message_types, signed_packet, subscription, tagged_packet,
        unsubscription,
    },
};

const ANN_MESSAGE_NUM: usize = 0; // Announcement is always the first message of authors
const SUB_MESSAGE_NUM: usize = 0; // Subscription is always the first message of subscribers
const INIT_MESSAGE_NUM: usize = 1; // First non-reserved message number

#[derive(PartialEq, Eq, Default)]
struct State {
    /// Users' Identity information, contains keys and logic for signing and verification
    user_id: Option<Identity>,

    /// Address of the stream announcement message
    ///
    /// None if channel is not created or user is not subscribed.
    stream_address: Option<Address>,

    author_identifier: Option<Identifier>,

    /// Users' trusted public keys together with additional sequencing info: (msgid, seq_no) mapped
    /// by branch topic Vec.
    cursor_store: CursorStore,

    /// Mapping of trusted pre shared keys and identifiers
    psk_store: HashMap<PskId, Psk>,

    /// List of Subscribed Identifiers
    subscribers: HashSet<Identifier>,

    spongos_store: HashMap<MsgId, Spongos>,

    base_branch: Topic,
}

pub struct User<T> {
    transport: T,

    state: State,
}

impl User<()> {
    pub fn builder() -> UserBuilder<()> {
        UserBuilder::new()
    }
}

impl<T> User<T> {
    pub(crate) fn new<Psks>(user_id: Option<Identity>, psks: Psks, transport: T) -> Self
    where
        Psks: IntoIterator<Item = (PskId, Psk)>,
    {
        let mut psk_store = HashMap::new();
        let subscribers = HashSet::new();

        // Store any pre shared keys
        psks.into_iter().for_each(|(pskid, psk)| {
            psk_store.insert(pskid, psk);
        });

<<<<<<< HEAD
        if let Some(id) = user_id.as_ref() {
            exchange_keys.insert(id.identifier().clone(), id._ke_sk().public_key());
        }

=======
>>>>>>> fa49d74a
        Self {
            transport,
            state: State {
                user_id,
                cursor_store: CursorStore::new(),
                psk_store,
                subscribers,
                spongos_store: Default::default(),
                stream_address: None,
                author_identifier: None,
                base_branch: Default::default(),
            },
        }
    }

    /// User's identifier
    pub fn identifier(&self) -> Option<&Identifier> {
        self.identity().ok().map(|id| id.identifier())
    }

    /// User Identity
    fn identity(&self) -> Result<&Identity> {
        self.state
            .user_id
            .as_ref()
            .ok_or_else(|| anyhow!("User does not have a stored identity"))
    }

    pub fn permission(&self, topic: &Topic) -> Option<&Permissioned<Identifier>> {
        self.identifier()
            .and_then(|id| self.state.cursor_store.get_permission(topic, &id))
    }

    /// User's cursor
    fn cursor(&self, topic: &Topic) -> Option<usize> {
        self.identifier()
            .and_then(|id| self.state.cursor_store.get_cursor(topic, &id))
    }

    fn next_cursor(&self, topic: &Topic) -> Result<usize> {
        self.cursor(topic)
            .map(|c| c + 1)
            .ok_or_else(|| anyhow!("User is not a publisher"))
    }

    pub(crate) fn base_branch(&self) -> &Topic {
        &self.state.base_branch
    }

    pub(crate) fn stream_address(&self) -> Option<Address> {
        self.state.stream_address
    }

    pub fn transport(&self) -> &T {
        &self.transport
    }

    pub fn transport_mut(&mut self) -> &mut T {
        &mut self.transport
    }

    pub fn topics(&self) -> impl Iterator<Item = &Topic> + ExactSizeIterator {
        self.state.cursor_store.topics()
    }

    pub(crate) fn cursors(&self) -> impl Iterator<Item = (&Topic, &Permissioned<Identifier>, usize)> + '_ {
        self.state.cursor_store.cursors()
    }

    fn cursors_by_topic(&self, topic: &Topic) -> Result<impl Iterator<Item = (&Permissioned<Identifier>, &usize)>> {
        self.state
            .cursor_store
            .cursors_by_topic(topic)
            .ok_or_else(|| anyhow!("previous topic {} not found in store", topic))
    }

    pub fn subscribers(&self) -> impl Iterator<Item = &Identifier> + Clone + '_ {
        self.state.subscribers.iter()
    }

    fn should_store_cursor(&self, topic: &Topic, subscriber: Permissioned<&Identifier>) -> bool {
        let permission = self.state.cursor_store.get_permission(topic, subscriber.identifier());
        let tracked_and_equal = permission.is_some() && (permission.unwrap().as_ref() == subscriber);
        !subscriber.is_readonly() && !tracked_and_equal
    }

    pub fn add_subscriber(&mut self, subscriber: Identifier) -> bool {
        self.state.subscribers.insert(subscriber)
    }

    pub fn remove_subscriber(&mut self, id: &Identifier) -> bool {
        self.state.subscribers.remove(id)
    }

    pub fn add_psk(&mut self, psk: Psk) -> bool {
        self.state.psk_store.insert(psk.to_pskid(), psk).is_none()
    }

    pub fn remove_psk(&mut self, pskid: PskId) -> bool {
        self.state.psk_store.remove(&pskid).is_some()
    }

    /// Sets the latest message link for a specified branch. If the branch does not exist, it is
    /// created
    fn set_latest_link(&mut self, topic: &Topic, latest_link: MsgId) -> Option<InnerCursorStore> {
        self.state.cursor_store.set_latest_link(topic, latest_link)
    }

    fn get_latest_link(&self, topic: &Topic) -> Option<MsgId> {
        self.state.cursor_store.get_latest_link(topic)
    }

    pub(crate) async fn handle_message(&mut self, address: Address, msg: TransportMessage) -> Result<Message> {
        let preparsed = msg.parse_header().await?;
        match preparsed.header().message_type() {
            message_types::ANNOUNCEMENT => self.handle_announcement(address, preparsed).await,
            message_types::BRANCH_ANNOUNCEMENT => self.handle_branch_announcement(address, preparsed).await,
            message_types::SUBSCRIPTION => self.handle_subscription(address, preparsed).await,
            message_types::UNSUBSCRIPTION => self.handle_unsubscription(address, preparsed).await,
            message_types::KEYLOAD => self.handle_keyload(address, preparsed).await,
            message_types::SIGNED_PACKET => self.handle_signed_packet(address, preparsed).await,
            message_types::TAGGED_PACKET => self.handle_tagged_packet(address, preparsed).await,
            unknown => Err(anyhow!("unexpected message type {}", unknown)),
        }
    }

    /// Bind Subscriber to the channel announced
    /// in the message.
    async fn handle_announcement(&mut self, address: Address, preparsed: PreparsedMessage) -> Result<Message> {
        // Check Topic
        let topic = preparsed.header().topic().clone();
        let publisher = preparsed.header().publisher().clone();

        // Insert new branch into store
        self.state.cursor_store.new_branch(topic.clone());
        // From the point of view of cursor tracking, the message exists, regardless of the validity or
        // accessibility to its content. Therefore we must update the cursor of the publisher before
        // handling the message
        self.state
            .cursor_store
            .insert_cursor(&topic, Permissioned::Admin(publisher), INIT_MESSAGE_NUM);

        // Unwrap message
        let announcement = announcement::Unwrap::default();
        let (message, spongos) = preparsed.unwrap(announcement).await?;

        // Store spongos
        self.state.spongos_store.insert(address.relative(), spongos);

        // Store message content into stores
        let author_id = message.payload().content().author_id().clone();

        // Update branch links
        self.set_latest_link(&topic, address.relative());
        self.state.author_identifier = Some(author_id);
        self.state.base_branch = topic;
        self.state.stream_address = Some(address);

        Ok(Message::from_lets_message(address, message))
    }

    async fn handle_branch_announcement(&mut self, address: Address, preparsed: PreparsedMessage) -> Result<Message> {
        // Retrieve header values
        let prev_topic = preparsed.header().topic().clone();
        let publisher = preparsed.header().publisher().clone();
        let cursor = preparsed.header().sequence();

        // From the point of view of cursor tracking, the message exists, regardless of the validity or
        // accessibility to its content. Therefore we must update the cursor of the publisher before
        // handling the message
        let permission = self
            .state
            .cursor_store
            .get_permission(&prev_topic, &publisher)
            .ok_or_else(|| anyhow!("branch announcement received from user that is not stored as a publisher"))?
            .clone();
        self.state.cursor_store.insert_cursor(&prev_topic, permission, cursor);

        // Unwrap message
        let linked_msg_address = preparsed.header().linked_msg_address().ok_or_else(|| {
            anyhow!(
                "branch announcement messages must contain the address of the message they are linked to in the header"
            )
        })?;
        let mut linked_msg_spongos = {
            if let Some(spongos) = self.state.spongos_store.get(&linked_msg_address).copied() {
                // Spongos must be copied because wrapping mutates it
                spongos
            } else {
                return Ok(Message::orphan(address, preparsed));
            }
        };
        let branch_announcement = branch_announcement::Unwrap::new(&mut linked_msg_spongos);
        let (message, spongos) = preparsed.unwrap(branch_announcement).await?;

        let new_topic = message.payload().content().new_topic();
        // Store spongos
        self.state.spongos_store.insert(address.relative(), spongos);
        // Insert new branch into store
        self.state.cursor_store.new_branch(new_topic.clone());
        // Collect permissions from previous branch and clone them into new branch
        let prev_permissions = self
            .cursors_by_topic(&prev_topic)?
            .map(|(id, _)| id.clone())
            .collect::<Vec<Permissioned<Identifier>>>();
        for id in prev_permissions {
            self.state.cursor_store.insert_cursor(new_topic, id, INIT_MESSAGE_NUM);
        }

        // Update branch links
        self.set_latest_link(new_topic, address.relative());

        Ok(Message::from_lets_message(address, message))
    }

    async fn handle_subscription(&mut self, address: Address, preparsed: PreparsedMessage) -> Result<Message> {
        // Cursor is not stored, as cursor is only tracked for subscribers with write permissions

        // Unwrap message
        let linked_msg_address = preparsed.header().linked_msg_address().ok_or_else(|| {
            anyhow!("subscription messages must contain the address of the message they are linked to in the header")
        })?;
        let mut linked_msg_spongos = {
            if let Some(spongos) = self.state.spongos_store.get(&linked_msg_address).copied() {
                // Spongos must be copied because wrapping mutates it
                spongos
            } else {
                return Ok(Message::orphan(address, preparsed));
            }
        };
        let user_ke_sk = &self.identity()?.ke_sk()?;
        let subscription = subscription::Unwrap::new(&mut linked_msg_spongos, user_ke_sk);
        let (message, _spongos) = preparsed.unwrap(subscription).await?;

        // Store spongos
        // Subscription messages are never stored in spongos to maintain consistency about the view of the
        // set of messages of the stream between all the subscribers and across stateless recovers

        // Store message content into stores
        let subscriber_identifier = message.payload().content().subscriber_identifier();
        self.add_subscriber(subscriber_identifier.clone());

        Ok(Message::from_lets_message(address, message))
    }

    async fn handle_unsubscription(&mut self, address: Address, preparsed: PreparsedMessage) -> Result<Message> {
        // Cursor is not stored, as user is unsubscribing

        // Unwrap message
        let linked_msg_address = preparsed.header().linked_msg_address().ok_or_else(|| {
            anyhow!("signed packet messages must contain the address of the message they are linked to in the header")
        })?;
        let mut linked_msg_spongos = {
            if let Some(spongos) = self.state.spongos_store.get(&linked_msg_address) {
                // Spongos must be cloned because wrapping mutates it
                *spongos
            } else {
                return Ok(Message::orphan(address, preparsed));
            }
        };
        let unsubscription = unsubscription::Unwrap::new(&mut linked_msg_spongos);
        let (message, spongos) = preparsed.unwrap(unsubscription).await?;

        // Store spongos
        self.state.spongos_store.insert(address.relative(), spongos);

        // Store message content into stores
        self.remove_subscriber(message.payload().content().subscriber_identifier());

        Ok(Message::from_lets_message(address, message))
    }

    async fn handle_keyload(&mut self, address: Address, preparsed: PreparsedMessage) -> Result<Message> {
        let stream_address = self
            .stream_address()
            .ok_or_else(|| anyhow!("before handling a keyload one must have received a stream announcement first"))?;

        let topic = preparsed.header().topic().clone();
        let publisher = preparsed.header().publisher().clone();
        // Confirm keyload came from administrator
        if !self
            .state
            .cursor_store
            .get_permission(&topic, &publisher)
            .ok_or_else(|| anyhow!("user does not have a cursor stored for this branch"))?
            .is_admin()
        {
            return Err(anyhow!("received keyload message from a user without admin privileges"));
        }
        // From the point of view of cursor tracking, the message exists, regardless of the validity or
        // accessibility to its content. Therefore we must update the cursor of the publisher before
        // handling the message
        self.state.cursor_store.insert_cursor(
            preparsed.header().topic(),
            Permissioned::Admin(publisher),
            preparsed.header().sequence(),
        );

        // Unwrap message
        // Ok to unwrap since an author identifier is set at the same time as the stream address
        let author_identifier = self.state.author_identifier.as_ref().unwrap();
        let mut announcement_spongos = self
            .state
            .spongos_store
            .get(&stream_address.relative())
            .copied()
            .expect("a subscriber that has received an stream announcement must keep its spongos in store");

        // TODO: Remove Psk from Identity and Identifier, and manage it as a complementary permission
        let keyload = keyload::Unwrap::new(
            &mut announcement_spongos,
            self.state.user_id.as_ref(),
            author_identifier,
            &self.state.psk_store,
        );
        let (message, spongos) = preparsed.unwrap(keyload).await?;

        // Store spongos
        self.state.spongos_store.insert(address.relative(), spongos);

        let subscribers = message.payload().content().subscribers();

        // If a branch admin does not include a user in the keyload, any further messages sent by
        // the user will not be received by the others, so remove them from the publisher pool
        let stored_subscribers: Vec<(Permissioned<Identifier>, usize)> = self
            .cursors_by_topic(&topic)?
            .map(|(perm, cursor)| (perm.clone(), *cursor))
            .collect();

        for (perm, cursor) in stored_subscribers {
            if !(perm.identifier() == author_identifier
                || subscribers.iter().any(|p| p.identifier() == perm.identifier()))
            {
                self.state
                    .cursor_store
                    .insert_cursor(&topic, Permissioned::Read(perm.identifier().clone()), cursor);
            }
        }

        // Store message content into stores
        for subscriber in subscribers {
            if self.should_store_cursor(&topic, subscriber.as_ref()) {
                self.state
                    .cursor_store
                    .insert_cursor(message.header().topic(), subscriber.clone(), INIT_MESSAGE_NUM);
            }
        }

        // Have to make message before setting branch links due to immutable borrow in keyload::unwrap
        let final_message = Message::from_lets_message(address, message);
        // Update branch links
        self.set_latest_link(&final_message.header().topic, address.relative());
        Ok(final_message)
    }

    async fn handle_signed_packet(&mut self, address: Address, preparsed: PreparsedMessage) -> Result<Message> {
        let topic = preparsed.header().topic();
        let publisher = preparsed.header().publisher();
        let permission = self
            .state
            .cursor_store
            .get_permission(topic, publisher)
            .expect("Publisher does not have a stored cursor on the provided branch")
            .clone();
        // From the point of view of cursor tracking, the message exists, regardless of the validity or
        // accessibility to its content. Therefore we must update the cursor of the publisher before
        // handling the message
        self.state
            .cursor_store
            .insert_cursor(topic, permission, preparsed.header().sequence());

        // Unwrap message
        let linked_msg_address = preparsed.header().linked_msg_address().ok_or_else(|| {
            anyhow!("signed packet messages must contain the address of the message they are linked to in the header")
        })?;
        let mut linked_msg_spongos = {
            if let Some(spongos) = self.state.spongos_store.get(&linked_msg_address).copied() {
                // Spongos must be copied because wrapping mutates it
                spongos
            } else {
                return Ok(Message::orphan(address, preparsed));
            }
        };
        let signed_packet = signed_packet::Unwrap::new(&mut linked_msg_spongos);
        let (message, spongos) = preparsed.unwrap(signed_packet).await?;

        // Store spongos
        self.state.spongos_store.insert(address.relative(), spongos);

        // Store message content into stores
        self.set_latest_link(message.header().topic(), address.relative());
        Ok(Message::from_lets_message(address, message))
    }

    async fn handle_tagged_packet(&mut self, address: Address, preparsed: PreparsedMessage) -> Result<Message> {
        let topic = preparsed.header().topic();
        let publisher = preparsed.header().publisher();
        let permission = self
            .state
            .cursor_store
            .get_permission(topic, publisher)
            .expect("Publisher does not have a stored cursor on the provided branch")
            .clone();
        // From the point of view of cursor tracking, the message exists, regardless of the validity or
        // accessibility to its content. Therefore we must update the cursor of the publisher before
        // handling the message
        self.state
            .cursor_store
            .insert_cursor(topic, permission, preparsed.header().sequence());

        // Unwrap message
        let linked_msg_address = preparsed.header().linked_msg_address().ok_or_else(|| {
            anyhow!("signed packet messages must contain the address of the message they are linked to in the header")
        })?;
        let mut linked_msg_spongos = {
            if let Some(spongos) = self.state.spongos_store.get(&linked_msg_address).copied() {
                // Spongos must be copied because wrapping mutates it
                spongos
            } else {
                return Ok(Message::orphan(address, preparsed));
            }
        };
        let tagged_packet = tagged_packet::Unwrap::new(&mut linked_msg_spongos);
        let (message, spongos) = preparsed.unwrap(tagged_packet).await?;

        // Store spongos
        self.state.spongos_store.insert(address.relative(), spongos);

        // Store message content into stores
        self.set_latest_link(message.header().topic(), address.relative());

        Ok(Message::from_lets_message(address, message))
    }

    pub async fn backup<P>(&mut self, pwd: P) -> Result<Vec<u8>>
    where
        P: AsRef<[u8]>,
    {
        let mut ctx = sizeof::Context::new();
        ctx.sizeof(&self.state).await?;
        let buf_size = ctx.finalize() + 32; // State + Mac Size

        let mut buf = vec![0; buf_size];

        let mut ctx = wrap::Context::new(&mut buf[..]);
        let key: [u8; 32] = SpongosRng::<KeccakF1600>::new(pwd).gen();
        ctx.absorb(External::new(&NBytes::new(key)))?
            .commit()?
            .squeeze(&Mac::new(32))?;
        ctx.wrap(&mut self.state).await?;
        assert!(
            ctx.stream().is_empty(),
            "Missmatch between buffer size expected by SizeOf ({buf_size}) and actual size of Wrap ({})",
            ctx.stream().len()
        );

        Ok(buf)
    }

    pub async fn restore<B, P>(backup: B, pwd: P, transport: T) -> Result<Self>
    where
        P: AsRef<[u8]>,
        B: AsRef<[u8]>,
    {
        let mut ctx = unwrap::Context::new(backup.as_ref());
        let key: [u8; 32] = SpongosRng::<KeccakF1600>::new(pwd).gen();
        ctx.absorb(External::new(&NBytes::new(key)))?
            .commit()?
            .squeeze(&Mac::new(32))?;
        let mut state = State::default();
        ctx.unwrap(&mut state).await?;
        Ok(User { transport, state })
    }
}

impl<T> User<T>
where
    T: for<'a> Transport<'a, Msg = TransportMessage>,
{
    pub async fn receive_message(&mut self, address: Address) -> Result<Message>
    where
        T: for<'a> Transport<'a, Msg = TransportMessage>,
    {
        let msg = self.transport.recv_message(address).await?;
        self.handle_message(address, msg).await
    }

    /// Start a [`Messages`] stream to traverse the channel messages
    ///
    /// See the documentation in [`Messages`] for more details and examples.
    pub fn messages(&mut self) -> Messages<T> {
        Messages::new(self)
    }

    /// Iteratively fetches all the next messages until internal state has caught up
    ///
    /// If succeeded, returns the number of messages advanced.
    pub async fn sync(&mut self) -> Result<usize> {
        // ignoring the result is sound as Drain::Error is Infallible
        self.messages().try_fold(0, |n, _| future::ok(n + 1)).await
    }

    /// Iteratively fetches all the pending messages from the transport
    ///
    /// Return a vector with all the messages collected. This is a convenience
    /// method around the [`Messages`] stream. Check out its docs for more
    /// advanced usages.
    pub async fn fetch_next_messages(&mut self) -> Result<Vec<Message>> {
        self.messages().try_collect().await
    }
}

impl<T, TSR> User<T>
where
    T: for<'a> Transport<'a, Msg = TransportMessage, SendResponse = TSR>,
{
    /// Prepare channel Announcement message.
    pub async fn create_stream<Top: Into<Topic>>(&mut self, topic: Top) -> Result<SendResponse<TSR>> {
        // Check conditions
        if let Some(appaddr) = self.stream_address() {
            bail!(
                "Cannot create a channel, user is already registered to channel {}",
                appaddr
            );
        }
        // Confirm user has identity
        let identifier = self.identity()?.identifier().clone();
        // Convert topic
        let topic = topic.into();
        // Generate stream address
        let stream_base_address = AppAddr::gen(&identifier, &topic);
        let stream_rel_address = MsgId::gen(stream_base_address, &identifier, &topic, INIT_MESSAGE_NUM);
        let stream_address = Address::new(stream_base_address, stream_rel_address);

        // Prepare HDF and PCF
        let header = HDF::new(
            message_types::ANNOUNCEMENT,
            ANN_MESSAGE_NUM,
            identifier.clone(),
            topic.clone(),
        )?;
        let content = PCF::new_final_frame().with_content(announcement::Wrap::new(self.identity()?));

        // Wrap message
        let (transport_msg, spongos) = LetsMessage::new(header, content).wrap().await?;

        // Attempt to send message
        ensure!(
            self.transport.recv_message(stream_address).await.is_err(),
            anyhow!("stream with address '{}' already exists", stream_address)
        );
        let send_response = self.transport.send_message(stream_address, transport_msg).await?;

        // If a message has been sent successfully, insert the base branch into store
        self.state.cursor_store.new_branch(topic.clone());
        // Commit message to stores
        self.state
            .cursor_store
            .insert_cursor(&topic, Permissioned::Admin(identifier.clone()), INIT_MESSAGE_NUM);
        self.state.spongos_store.insert(stream_address.relative(), spongos);

        // Update branch links
        self.set_latest_link(&topic, stream_address.relative());

        // Commit Author Identifier and Stream Address to store
        self.state.stream_address = Some(stream_address);
        self.state.author_identifier = Some(identifier.clone());
        self.state.base_branch = topic.clone();

        Ok(SendResponse::new(stream_address, send_response))
    }

    /// Prepare new branch Announcement message
    pub async fn new_branch(
        &mut self,
        from_topic: impl Into<Topic>,
        to_topic: impl Into<Topic>,
    ) -> Result<SendResponse<TSR>> {
        // Check conditions
        let stream_address = self
            .stream_address()
            .ok_or_else(|| anyhow!("before starting a new branch, the stream must be created"))?;
        // Confirm user has identity
        let identifier = self.identity()?.identifier().clone();
        // Check Topic
        let topic: Topic = to_topic.into();
        let prev_topic: Topic = from_topic.into();
        // Check Permission
        let permission = self
            .state
            .cursor_store
            .get_permission(&prev_topic, &identifier)
            .ok_or_else(|| anyhow!("user does not have a cursor stored for this branch"))?;
        if permission.is_readonly() {
            return Err(anyhow!("user has read only permissions for this branch"));
        }
        let link_to = self
            .get_latest_link(&prev_topic)
            .ok_or_else(|| anyhow!("No latest link found in branch <{}>", prev_topic))?;

        // Update own's cursor
        let user_cursor = self
            .next_cursor(&prev_topic)
            .map_err(|_| anyhow!("No cursor found in base branch"))?;
        let msgid = MsgId::gen(stream_address.base(), &identifier, &prev_topic, user_cursor);
        let address = Address::new(stream_address.base(), msgid);

        // Prepare HDF and PCF
        // Spongos must be copied because wrapping mutates it
        let mut linked_msg_spongos = self
            .state
            .spongos_store
            .get(&link_to)
            .copied()
            .ok_or_else(|| anyhow!("message '{}' not found in spongos store", link_to))?;
        let header = HDF::new(
            message_types::BRANCH_ANNOUNCEMENT,
            user_cursor,
            identifier.clone(),
            prev_topic.clone(),
        )?
        .with_linked_msg_address(link_to);
        let content = PCF::new_final_frame().with_content(branch_announcement::Wrap::new(
            &mut linked_msg_spongos,
            self.identity()?,
            &topic,
        ));

        // Wrap message
        let (transport_msg, spongos) = LetsMessage::new(header, content).wrap().await?;
        let send_response = self.transport.send_message(address, transport_msg).await?;

        // If message has been sent successfully, create the new branch in store
        self.state.cursor_store.new_branch(topic.clone());
        // Commit message to stores and update cursors
        self.state.cursor_store.insert_cursor(
            &prev_topic,
            Permissioned::Admin(identifier.clone()),
            self.next_cursor(&prev_topic)?,
        );
        self.state.spongos_store.insert(address.relative(), spongos);
        // Collect permissions from previous branch and clone them into new branch
        let prev_permissions = self
            .cursors()
            .filter(|cursor| cursor.0 == &prev_topic)
            .map(|(_, id, _)| id.clone())
            .collect::<Vec<Permissioned<Identifier>>>();
        for id in prev_permissions {
            self.state.cursor_store.insert_cursor(&topic, id, INIT_MESSAGE_NUM);
        }

        // Update branch links
        self.state.cursor_store.set_latest_link(&topic, address.relative());
        Ok(SendResponse::new(address, send_response))
    }

    /// Prepare Subscribe message.
    pub async fn subscribe(&mut self) -> Result<SendResponse<TSR>> {
        // Check conditions
        let stream_address = self
            .stream_address()
            .ok_or_else(|| anyhow!("before subscribing one must receive the announcement of a stream first"))?;
        // Confirm user has identity
        let user_id = self.identity()?;
        let identifier = user_id.identifier();
        // Get base branch topic
        let base_branch = &self.state.base_branch;
        // Link message to channel announcement
        let link_to = stream_address.relative();
        let rel_address = MsgId::gen(stream_address.base(), &identifier, base_branch, SUB_MESSAGE_NUM);

        // Prepare HDF and PCF
        // Spongos must be copied because wrapping mutates it
        let mut linked_msg_spongos = self
            .state
            .spongos_store
            .get(&link_to)
            .copied()
            .ok_or_else(|| anyhow!("message '{}' not found in spongos store", link_to))?;
        let unsubscribe_key = StdRng::from_entropy().gen();
        let author_ke_pk = self
            .state
            .author_identifier
            .as_ref()
            .expect("a user that already have an stream address must know the author identifier")
            .ke_pk()
            .await?;
        let content = PCF::new_final_frame().with_content(subscription::Wrap::new(
            &mut linked_msg_spongos,
            unsubscribe_key,
            user_id,
            &author_ke_pk,
        ));
        let header = HDF::new(
            message_types::SUBSCRIPTION,
            SUB_MESSAGE_NUM,
            identifier.clone(),
            base_branch.clone(),
        )?
        .with_linked_msg_address(link_to);

        // Wrap message
        let (transport_msg, _spongos) = LetsMessage::new(header, content).wrap().await?;

        // Attempt to send message
        let message_address = Address::new(stream_address.base(), rel_address);
        ensure!(
            self.transport.recv_message(message_address).await.is_err(),
            anyhow!("there's already a message with address '{}'", message_address)
        );
        let send_response = self.transport.send_message(message_address, transport_msg).await?;

        // If message has been sent successfully, commit message to stores
        // - Subscription messages are not stored in the cursor store
        // - Subscription messages are never stored in spongos to maintain consistency about the view of the
        // set of messages of the stream between all the subscribers and across stateless recovers
        Ok(SendResponse::new(message_address, send_response))
    }

    pub async fn unsubscribe(&mut self) -> Result<SendResponse<TSR>> {
        // Check conditions
        let stream_address = self.stream_address().ok_or_else(|| {
            anyhow!("before sending a subscription one must receive the announcement of a stream first")
        })?;
        // Confirm user has identity
        let user_id = self.identity()?;
        let identifier = user_id.identifier().clone();
        // Get base branch topic
        let base_branch = &self.state.base_branch;
        // Link message to channel announcement
        let link_to = self
            .get_latest_link(base_branch)
            .ok_or_else(|| anyhow!("No latest link found in branch <{}>", base_branch))?;

        // Update own's cursor
        let new_cursor = self.next_cursor(base_branch)?;
        let rel_address = MsgId::gen(stream_address.base(), &identifier, base_branch, new_cursor);

        // Prepare HDF and PCF
        // Spongos must be copied because wrapping mutates it
        let mut linked_msg_spongos = self
            .state
            .spongos_store
            .get(&link_to)
            .copied()
            .ok_or_else(|| anyhow!("message '{}' not found in spongos store", link_to))?;
        let content = PCF::new_final_frame().with_content(unsubscription::Wrap::new(&mut linked_msg_spongos, user_id));
        let header = HDF::new(
            message_types::UNSUBSCRIPTION,
            new_cursor,
            identifier.clone(),
            base_branch.clone(),
        )?
        .with_linked_msg_address(link_to);

        // Wrap message
        let (transport_msg, spongos) = LetsMessage::new(header, content).wrap().await?;

        // Attempt to send message
        let message_address = Address::new(stream_address.base(), rel_address);
        ensure!(
            self.transport.recv_message(message_address).await.is_err(),
            anyhow!("there's already a message with address '{}'", message_address)
        );
        let send_response = self.transport.send_message(message_address, transport_msg).await?;

        // If message has been sent successfully, commit message to stores
        let permission = Permissioned::Read(identifier);
        self.state
            .cursor_store
            .insert_cursor(base_branch, permission, new_cursor);
        self.state.spongos_store.insert(rel_address, spongos);
        Ok(SendResponse::new(message_address, send_response))
    }

    pub async fn send_keyload<'a, Subscribers, Psks, Top>(
        &mut self,
        topic: Top,
        subscribers: Subscribers,
        psk_ids: Psks,
    ) -> Result<SendResponse<TSR>>
    where
        Subscribers: IntoIterator<Item = Permissioned<&'a Identifier>> + Clone,
        Subscribers::IntoIter: ExactSizeIterator,
        Top: Into<Topic>,
        Psks: IntoIterator<Item = PskId>,
    {
        // Check conditions
        let stream_address = self
            .stream_address()
            .ok_or_else(|| anyhow!("before sending a keyload one must create a stream first"))?;
        // Confirm user has identity
        let user_id = self.identity()?;
        let identifier = user_id.identifier().clone();
        // Check Topic
        let topic = topic.into();
        // Check Permission
        let permission = self
            .permission(&topic)
            .ok_or_else(|| anyhow!("user does not have a cursor stored for this branch"))?;
        if !permission.is_admin() {
            return Err(anyhow!("user does not have admin permissions for this branch"));
        }
        // Link message to edge of branch
        let link_to = self
            .get_latest_link(&topic)
            .ok_or_else(|| anyhow!("No latest message found in branch <{}>", topic))?;
        // Update own's cursor
        let new_cursor = self.next_cursor(&topic)?;
        let rel_address = MsgId::gen(stream_address.base(), &identifier, &topic, new_cursor);

        // Prepare HDF and PCF
        // All Keyload messages will attach to stream Announcement message spongos
        let mut announcement_msg_spongos = self
            .state
            .spongos_store
            .get(&stream_address.relative())
            .copied()
            .expect("a subscriber that has received an stream announcement must keep its spongos in store");

        let mut rng = StdRng::from_entropy();
        let encryption_key = rng.gen();
        let nonce = rng.gen();
        let psk_ids_with_psks = psk_ids
            .into_iter()
            .map(|pskid| {
                Ok((
                    pskid,
                    self.state
                        .psk_store
                        .get(&pskid)
                        .ok_or_else(|| anyhow!("unkown psk '{:?}'", pskid))?,
                ))
            })
            .collect::<Result<Vec<(_, _)>>>()?; // collect to handle possible error
        let content = PCF::new_final_frame().with_content(keyload::Wrap::new(
            &mut announcement_msg_spongos,
            subscribers.clone().into_iter().collect::<Vec<_>>(),
            &psk_ids_with_psks,
            encryption_key,
            nonce,
            user_id,
        ));
        let header = HDF::new(message_types::KEYLOAD, new_cursor, identifier.clone(), topic.clone())?
            .with_linked_msg_address(link_to);

        // Wrap message
        let (transport_msg, spongos) = LetsMessage::new(header, content).wrap().await?;

        // Attempt to send message
        let message_address = Address::new(stream_address.base(), rel_address);
        ensure!(
            self.transport.recv_message(message_address).await.is_err(),
            anyhow!("there's already a message with address '{}'", message_address)
        );
        let send_response = self.transport.send_message(message_address, transport_msg).await?;

        // If message has been sent successfully, commit message to stores
        for subscriber in subscribers {
            if self.should_store_cursor(&topic, subscriber) {
                self.state
                    .cursor_store
                    .insert_cursor(&topic, subscriber.into(), INIT_MESSAGE_NUM);
            }
        }
        self.state
            .cursor_store
            .insert_cursor(&topic, Permissioned::Admin(identifier), new_cursor);
        self.state.spongos_store.insert(rel_address, spongos);
        // Update Branch Links
        self.set_latest_link(&topic, message_address.relative());
        Ok(SendResponse::new(message_address, send_response))
    }

    pub async fn send_keyload_for_all<Top>(&mut self, topic: Top) -> Result<SendResponse<TSR>>
    where
        Top: Into<Topic> + Clone,
    {
        let topic = topic.into();
        let permission = self
            .permission(&topic)
            .ok_or_else(|| anyhow!("user does not have a cursor stored for this branch"))?;
        if !permission.is_admin() {
            return Err(anyhow!("user does not have admin permissions for this branch"));
        }
        let psks: Vec<PskId> = self.state.psk_store.keys().copied().collect();
        let subscribers: Vec<Permissioned<Identifier>> = self
            .subscribers()
            .map(|s| {
                if s == permission.identifier() {
                    Permissioned::Admin(s.clone())
                } else {
                    Permissioned::Read(s.clone())
                }
            })
            .collect();
        self.send_keyload(
            topic,
            // Alas, must collect to release the &self immutable borrow
            subscribers.iter().map(Permissioned::as_ref),
            psks,
        )
        .await
    }

    pub async fn send_keyload_for_all_rw<Top>(&mut self, topic: Top) -> Result<SendResponse<TSR>>
    where
        Top: Into<Topic> + Clone,
    {
        let topic = topic.into();
        let permission = self
            .permission(&topic)
            .ok_or_else(|| anyhow!("user does not have a cursor stored for this branch"))?;
        if !permission.is_admin() {
            return Err(anyhow!("user does not have admin permissions for this branch"));
        }
        let psks: Vec<PskId> = self.state.psk_store.keys().copied().collect();
        let subscribers: Vec<Permissioned<Identifier>> = self
            .subscribers()
            .map(|s| {
                if s == permission.identifier() {
                    Permissioned::Admin(s.clone())
                } else {
                    Permissioned::ReadWrite(s.clone(), PermissionDuration::Perpetual)
                }
            })
            .collect();
        self.send_keyload(
            topic,
            // Alas, must collect to release the &self immutable borrow
            subscribers.iter().map(Permissioned::as_ref),
            psks,
        )
        .await
    }

    pub async fn send_signed_packet<P, M, Top>(
        &mut self,
        topic: Top,
        public_payload: P,
        masked_payload: M,
    ) -> Result<SendResponse<TSR>>
    where
        M: AsRef<[u8]>,
        P: AsRef<[u8]>,
        Top: Into<Topic>,
    {
        // Check conditions
        let stream_address = self.stream_address().ok_or_else(|| {
            anyhow!("before sending a signed packet one must receive the announcement of a stream first")
        })?;
        let user_id = self.identity()?;
        let identifier = user_id.identifier().clone();
        // Check Topic
        let topic = topic.into();
        // Check Permission
        let permission = self
            .state
            .cursor_store
            .get_permission(&topic, &identifier)
            .ok_or_else(|| anyhow!("user does not have a cursor stored for this branch"))?
            .clone();
        if permission.is_readonly() {
            return Err(anyhow!("user has read only permissions for this branch"));
        }
        // Link message to latest message in branch
        let link_to = self
            .get_latest_link(&topic)
            .ok_or_else(|| anyhow!("No latest link found in branch <{}>", topic))?;
        // Update own's cursor
        let new_cursor = self.next_cursor(&topic)?;
        let rel_address = MsgId::gen(stream_address.base(), &identifier, &topic, new_cursor);

        // Prepare HDF and PCF
        // Spongos must be copied because wrapping mutates it
        let mut linked_msg_spongos = self
            .state
            .spongos_store
            .get(&link_to)
            .copied()
            .ok_or_else(|| anyhow!("message '{}' not found in spongos store", link_to))?;
        let content = PCF::new_final_frame().with_content(signed_packet::Wrap::new(
            &mut linked_msg_spongos,
            self.identity()?,
            public_payload.as_ref(),
            masked_payload.as_ref(),
        ));
        let header = HDF::new(
            message_types::SIGNED_PACKET,
            new_cursor,
            identifier.clone(),
            topic.clone(),
        )?
        .with_linked_msg_address(link_to);

        // Wrap message
        let (transport_msg, spongos) = LetsMessage::new(header, content).wrap().await?;

        // Attempt to send message
        let message_address = Address::new(stream_address.base(), rel_address);
        ensure!(
            self.transport.recv_message(message_address).await.is_err(),
            anyhow!("there's already a message with address '{}'", message_address)
        );
        let send_response = self.transport.send_message(message_address, transport_msg).await?;

        // If message has been sent successfully, commit message to stores
        self.state
            .cursor_store
            .insert_cursor(&topic, permission.clone(), new_cursor);
        self.state.spongos_store.insert(rel_address, spongos);
        // Update Branch Links
        self.set_latest_link(&topic, message_address.relative());
        Ok(SendResponse::new(message_address, send_response))
    }

    pub async fn send_tagged_packet<P, M, Top>(
        &mut self,
        topic: Top,
        public_payload: P,
        masked_payload: M,
    ) -> Result<SendResponse<TSR>>
    where
        M: AsRef<[u8]>,
        P: AsRef<[u8]>,
        Top: Into<Topic>,
    {
        // Check conditions
        let stream_address = self.stream_address().ok_or_else(|| {
            anyhow!("before sending a tagged packet one must receive the announcement of a stream first")
        })?;
        let user_id = self.identity()?;
        let identifier = user_id.identifier().clone();
        // Check Topic
        let topic = topic.into();
        // Check Permission
        let permission = self
            .state
            .cursor_store
            .get_permission(&topic, &identifier)
            .ok_or_else(|| anyhow!("user does not have a cursor stored for this branch"))?
            .clone();
        if permission.is_readonly() {
            return Err(anyhow!("user has read only permissions for this branch"));
        }
        // Link message to latest message in branch
        let link_to = self
            .get_latest_link(&topic)
            .ok_or_else(|| anyhow!("No latest link found in branch <{}>", topic))?;

        // Update own's cursor
        let new_cursor = self.next_cursor(&topic)?;
        let rel_address = MsgId::gen(stream_address.base(), &identifier, &topic, new_cursor);

        // Prepare HDF and PCF
        // Spongos must be copied because wrapping mutates it
        let mut linked_msg_spongos = self
            .state
            .spongos_store
            .get(&link_to)
            .copied()
            .ok_or_else(|| anyhow!("message '{}' not found in spongos store", link_to))?;
        let content = PCF::new_final_frame().with_content(tagged_packet::Wrap::new(
            &mut linked_msg_spongos,
            public_payload.as_ref(),
            masked_payload.as_ref(),
        ));
        let header = HDF::new(
            message_types::TAGGED_PACKET,
            new_cursor,
            identifier.clone(),
            topic.clone(),
        )?
        .with_linked_msg_address(link_to);

        // Wrap message
        let (transport_msg, spongos) = LetsMessage::new(header, content).wrap().await?;

        // Attempt to send message
        let message_address = Address::new(stream_address.base(), rel_address);
        ensure!(
            self.transport.recv_message(message_address).await.is_err(),
            anyhow!("there's already a message with address '{}'", message_address)
        );
        let send_response = self.transport.send_message(message_address, transport_msg).await?;

        // If message has been sent successfully, commit message to stores
        self.state
            .cursor_store
            .insert_cursor(&topic, permission.clone(), new_cursor);
        self.state.spongos_store.insert(rel_address, spongos);
        // Update Branch Links
        self.set_latest_link(&topic, rel_address);
        Ok(SendResponse::new(message_address, send_response))
    }
}

#[async_trait(?Send)]
impl ContentSizeof<State> for sizeof::Context {
    async fn sizeof(&mut self, user_state: &State) -> Result<&mut Self> {
        self.mask(Maybe::new(user_state.user_id.as_ref()))?
            .mask(Maybe::new(user_state.stream_address.as_ref()))?
            .mask(Maybe::new(user_state.author_identifier.as_ref()))?
            .mask(&user_state.base_branch)?;

        let amount_spongos = user_state.spongos_store.len();
        self.mask(Size::new(amount_spongos))?;
        for (address, spongos) in &user_state.spongos_store {
            self.mask(address)?.mask(spongos)?;
        }

        let topics = user_state.cursor_store.topics();
        let amount_topics = topics.len();
        self.mask(Size::new(amount_topics))?;

        for topic in topics {
            self.mask(topic)?;
            let latest_link = user_state
                .cursor_store
                .get_latest_link(topic)
                .ok_or_else(|| anyhow!("No latest link found in branch <{}>", topic))?;
            self.mask(&latest_link)?;

            let cursors: Vec<(&Topic, &Permissioned<Identifier>, usize)> = user_state
                .cursor_store
                .cursors()
                .filter(|(t, _, _)| *t == topic)
                .collect();
            let amount_cursors = cursors.len();
            self.mask(Size::new(amount_cursors))?;
            for (_, subscriber, cursor) in cursors {
                self.mask(subscriber)?.mask(Size::new(cursor))?;
            }
        }

        let subs = &user_state.subscribers;
        let amount_subs = subs.len();
        self.mask(Size::new(amount_subs))?;
        for subscriber in subs {
            self.mask(subscriber)?;
        }

        let psks = user_state.psk_store.iter();
        let amount_psks = psks.len();
        self.mask(Size::new(amount_psks))?;
        for (pskid, psk) in psks {
            self.mask(pskid)?.mask(psk)?;
        }

        self.commit()?.squeeze(Mac::new(32))?;
        Ok(self)
    }
}

#[async_trait(?Send)]
impl<'a> ContentWrap<State> for wrap::Context<&'a mut [u8]> {
    async fn wrap(&mut self, user_state: &mut State) -> Result<&mut Self> {
        self.mask(Maybe::new(user_state.user_id.as_ref()))?
            .mask(Maybe::new(user_state.stream_address.as_ref()))?
            .mask(Maybe::new(user_state.author_identifier.as_ref()))?
            .mask(&user_state.base_branch)?;

        let amount_spongos = user_state.spongos_store.len();
        self.mask(Size::new(amount_spongos))?;
        for (address, spongos) in &user_state.spongos_store {
            self.mask(address)?.mask(spongos)?;
        }

        let topics = user_state.cursor_store.topics();
        let amount_topics = topics.len();
        self.mask(Size::new(amount_topics))?;

        for topic in topics {
            self.mask(topic)?;
            let latest_link = user_state
                .cursor_store
                .get_latest_link(topic)
                .ok_or_else(|| anyhow!("No latest link found in branch <{}>", topic))?;
            self.mask(&latest_link)?;

            let cursors: Vec<(&Topic, &Permissioned<Identifier>, usize)> = user_state
                .cursor_store
                .cursors()
                .filter(|(t, _, _)| *t == topic)
                .collect();
            let amount_cursors = cursors.len();
            self.mask(Size::new(amount_cursors))?;
            for (_, subscriber, cursor) in cursors {
                self.mask(subscriber)?.mask(Size::new(cursor))?;
            }
        }

        let subs = &user_state.subscribers;
        let amount_subs = subs.len();
        self.mask(Size::new(amount_subs))?;
        for subscriber in subs {
            self.mask(subscriber)?;
        }

        let psks = user_state.psk_store.iter();
        let amount_psks = psks.len();
        self.mask(Size::new(amount_psks))?;
        for (pskid, psk) in psks {
            self.mask(pskid)?.mask(psk)?;
        }

        self.commit()?.squeeze(Mac::new(32))?;
        Ok(self)
    }
}

#[async_trait(?Send)]
impl<'a> ContentUnwrap<State> for unwrap::Context<&'a [u8]> {
    async fn unwrap(&mut self, user_state: &mut State) -> Result<&mut Self> {
        self.mask(Maybe::new(&mut user_state.user_id))?
            .mask(Maybe::new(&mut user_state.stream_address))?
            .mask(Maybe::new(&mut user_state.author_identifier))?
            .mask(&mut user_state.base_branch)?;

        let mut amount_spongos = Size::default();
        self.mask(&mut amount_spongos)?;
        for _ in 0..amount_spongos.inner() {
            let mut address = MsgId::default();
            let mut spongos = Spongos::default();
            self.mask(&mut address)?.mask(&mut spongos)?;
            user_state.spongos_store.insert(address, spongos);
        }

        let mut amount_topics = Size::default();
        self.mask(&mut amount_topics)?;

        for _ in 0..amount_topics.inner() {
            let mut topic = Topic::default();
            self.mask(&mut topic)?;
            let mut latest_link = MsgId::default();
            self.mask(&mut latest_link)?;

            user_state.cursor_store.set_latest_link(&topic, latest_link);

            let mut amount_cursors = Size::default();
            self.mask(&mut amount_cursors)?;
            for _ in 0..amount_cursors.inner() {
                let mut subscriber = Permissioned::default();
                let mut cursor = Size::default();
                self.mask(&mut subscriber)?.mask(&mut cursor)?;
                user_state
                    .cursor_store
                    .insert_cursor(&topic, subscriber, cursor.inner());
            }
        }

        let mut amount_subs = Size::default();
        self.mask(&mut amount_subs)?;
        for _ in 0..amount_subs.inner() {
            let mut subscriber = Identifier::default();
            self.mask(&mut subscriber)?;
            user_state.subscribers.insert(subscriber);
        }

        let mut amount_psks = Size::default();
        self.mask(&mut amount_psks)?;
        for _ in 0..amount_psks.inner() {
            let mut pskid = PskId::default();
            let mut psk = Psk::default();
            self.mask(&mut pskid)?.mask(&mut psk)?;
            user_state.psk_store.insert(pskid, psk);
        }

        self.commit()?.squeeze(Mac::new(32))?;
        Ok(self)
    }
}

impl<T> Debug for User<T> {
    fn fmt(&self, f: &mut Formatter<'_>) -> FormatResult {
        write!(
            f,
            "\n* identifier: <{:?}>\n* topic: {}\n{:?}\n* PSKs: \n{}\n* messages:\n{}\n",
<<<<<<< HEAD
            self.identifier(),
=======
            self.identifier().unwrap_or_default(),
>>>>>>> fa49d74a
            self.base_branch(),
            self.state.cursor_store,
            self.state
                .psk_store
                .keys()
                .map(|pskid| format!("\t<{:?}>\n", pskid))
                .collect::<String>(),
            self.state
                .spongos_store
                .keys()
                .map(|key| format!("\t<{}>\n", key))
                .collect::<String>()
        )
    }
}

/// An streams user equality is determined by the equality of its state. The major consequence of
/// this fact is that two users with the same identity but different transport configurations are
/// considered equal
impl<T> PartialEq for User<T> {
    fn eq(&self, other: &Self) -> bool {
        self.state == other.state
    }
}

/// An streams user equality is determined by the equality of its state. The major consequence of
/// this fact is that two users with the same identity but different transport configurations are
/// considered equal
impl<T> Eq for User<T> {}<|MERGE_RESOLUTION|>--- conflicted
+++ resolved
@@ -101,13 +101,6 @@
             psk_store.insert(pskid, psk);
         });
 
-<<<<<<< HEAD
-        if let Some(id) = user_id.as_ref() {
-            exchange_keys.insert(id.identifier().clone(), id._ke_sk().public_key());
-        }
-
-=======
->>>>>>> fa49d74a
         Self {
             transport,
             state: State {
@@ -1386,11 +1379,7 @@
         write!(
             f,
             "\n* identifier: <{:?}>\n* topic: {}\n{:?}\n* PSKs: \n{}\n* messages:\n{}\n",
-<<<<<<< HEAD
             self.identifier(),
-=======
-            self.identifier().unwrap_or_default(),
->>>>>>> fa49d74a
             self.base_branch(),
             self.state.cursor_store,
             self.state
