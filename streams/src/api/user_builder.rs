--- conflicted
+++ resolved
@@ -82,21 +82,14 @@
     /// ```
     /// # use anyhow::Result;
     /// use lets::id::Psk;
-<<<<<<< HEAD
-    /// use streams::{id::Ed25519, User};
-=======
     /// use streams::{id::Ed25519, transport::utangle, User};
->>>>>>> af0716c8
     /// # #[tokio::main]
     /// # async fn main() -> Result<()> {
     /// let psk1 = Psk::from_seed(b"Psk1");
     /// let psk2 = Psk::from_seed(b"Psk2");
     /// let user = User::builder()
-<<<<<<< HEAD
-=======
     ///     .with_default_transport::<utangle::Client>()
     ///     .await?
->>>>>>> af0716c8
     ///     .with_psk(psk1.to_pskid(), psk1)
     ///     .with_psk(psk2.to_pskid(), psk2)
     ///     .build();
@@ -129,25 +122,17 @@
     /// ## User from Ed25519
     /// ```
     /// # use anyhow::Result;
-<<<<<<< HEAD
-    /// use streams::{id::Ed25519, User};
-=======
     /// use streams::{id::Ed25519, transport::utangle, User};
->>>>>>> af0716c8
     ///
     /// # #[tokio::main]
     /// # async fn main() -> Result<()> {
     /// let user_seed = "cryptographically-secure-random-user-seed";
     /// let mut user = User::builder()
     ///     .with_identity(Ed25519::from_seed(user_seed))
-<<<<<<< HEAD
-    ///     .build();
-=======
     ///     .with_default_transport::<utangle::Client>()
     ///     .await?
     ///     .with_identity(Ed25519::from_seed(user_seed))
     ///     .build()?;
->>>>>>> af0716c8
     ///
     /// # Ok(())
     /// # }
@@ -191,12 +176,7 @@
     /// # async fn main() -> Result<()> {
     /// # let test_transport = Rc::new(RefCell::new(bucket::Client::new()));
     /// let author_seed = "author_secure_seed";
-<<<<<<< HEAD
-    /// let transport: tangle::Client =
-    ///     tangle::Client::for_node("https://chrysalis-nodes.iota.org").await?;
-=======
     /// let transport: utangle::Client = utangle::Client::new("https://chrysalis-nodes.iota.org");
->>>>>>> af0716c8
     /// #
     /// # let transport = test_transport.clone();
     /// # let mut author = User::builder()
