use core::{
    cell::RefCell,
    convert::TryFrom,
};
use iota_streams::{
    app::transport::tangle::client::{
        iota_client::{
            bee_rest_api::types::{
                dtos::LedgerInclusionStateDto,
                responses::MessageMetadataResponse as ApiMessageMetadata,
            },
            MilestoneResponse as ApiMilestoneResponse,
        },
        Client,
        Details as ApiDetails,
        SendOptions as ApiSendOptions,
    },
    app_channels::api::tangle::{
        Address as ApiAddress,
        ChannelType as ApiChannelType,
        MessageContent,
        PublicKey,
        UnwrappedMessage,
        PublicKey,
    },
    core::{
        prelude::{
            Rc,
            String,
            ToString,
        },
        psk::{
            pskid_from_hex_str,
            pskid_to_hex_string,
        },
    },
    ddml::types::hex,
};
use wasm_bindgen::prelude::*;

use iota_streams::core::psk::PskId;
use js_sys::Array;

pub type Result<T> = core::result::Result<T, JsValue>;
pub fn to_result<T, E: ToString>(r: core::result::Result<T, E>) -> Result<T> {
    r.map_err(|e| JsValue::from_str(&e.to_string()))
}

#[wasm_bindgen]
pub struct SendOptions {
    url: String,
    pub local_pow: bool,
}

impl From<SendOptions> for ApiSendOptions {
    fn from(options: SendOptions) -> Self {
        Self {
            url: options.url,
            local_pow: options.local_pow,
        }
    }
}

#[wasm_bindgen]
impl SendOptions {
    #[wasm_bindgen(constructor)]
    pub fn new(url: String, local_pow: bool) -> Self {
        Self { url, local_pow }
    }

    #[wasm_bindgen(setter)]
    pub fn set_url(&mut self, url: String) {
        self.url = url
    }

    #[wasm_bindgen(getter)]
    pub fn url(&self) -> String {
        self.url.clone()
    }

    #[wasm_bindgen]
    #[allow(clippy::should_implement_trait)]
    pub fn clone(&self) -> Self {
        SendOptions {
            url: self.url.clone(),
            local_pow: self.local_pow,
        }
    }
}

#[wasm_bindgen]
#[derive(Default, PartialEq)]
pub struct Address {
    addr_id: String,
    msg_id: String,
}

#[wasm_bindgen]
impl Address {
    #[wasm_bindgen(getter)]
    pub fn addr_id(&self) -> String {
        self.addr_id.clone()
    }

    #[wasm_bindgen(setter)]
    pub fn set_addr_id(&mut self, addr_id: String) {
        self.addr_id = addr_id;
    }

    #[wasm_bindgen(getter)]
    pub fn msg_id(&self) -> String {
        self.msg_id.clone()
    }

    #[wasm_bindgen(setter)]
    pub fn set_msg_id(&mut self, msg_id: String) {
        self.msg_id = msg_id;
    }

    #[wasm_bindgen(static_method_of = Address)]
    pub fn from_string(link: String) -> Self {
        let link_vec: Vec<&str> = link
            .strip_prefix("<")
            .unwrap_or(&link)
            .strip_suffix(">")
            .unwrap_or(&link)
            .split(':')
            .collect();

        Address {
            addr_id: link_vec[0].to_string(),
            msg_id: link_vec[1].to_string(),
        }
    }

    #[wasm_bindgen]
    #[allow(clippy::inherent_to_string)]
    pub fn to_string(&self) -> String {
        let mut link = String::new();
        link.push_str(&self.addr_id);
        link.push(':');
        link.push_str(&self.msg_id);
        link
    }

    pub fn copy(&self) -> Self {
        Address {
            addr_id: self.addr_id.clone(),
            msg_id: self.msg_id.clone(),
        }
    }
}

pub type ClientWrap = Rc<RefCell<Client>>;

impl TryFrom<Address> for ApiAddress {
    type Error = JsValue;
    fn try_from(addr: Address) -> Result<Self> {
        ApiAddress::from_str(&addr.addr_id, &addr.msg_id).map_err(|_err| JsValue::from_str("bad address"))
    }
}

pub fn get_message_contents(msgs: Vec<UnwrappedMessage>) -> Vec<UserResponse> {
    let mut payloads = Vec::new();
    for msg in msgs {
        match msg.body {
            MessageContent::SignedPacket {
                pk,
                public_payload: p,
                masked_payload: m,
            } => payloads.push(UserResponse::new(
                Address::from_string(msg.link.to_string()),
                None,
                Some(Message::new(Some(hex::encode(pk.to_bytes())), p.0, m.0)),
            )),
            MessageContent::TaggedPacket {
                public_payload: p,
                masked_payload: m,
            } => payloads.push(UserResponse::new(
                Address::from_string(msg.link.to_string()),
                None,
                Some(Message::new(None, p.0, m.0)),
            )),
            MessageContent::Sequence => (),
            _ => payloads.push(UserResponse::new(
                Address::from_string(msg.link.to_string()),
                None,
                None,
            )),
        };
    }
    payloads
}

#[wasm_bindgen]
pub enum ChannelType {
    SingleBranch,
    MultiBranch,
    SingleDepth,
}

impl From<ChannelType> for ApiChannelType {
    fn from(channel_type: ChannelType) -> Self {
        match channel_type {
            ChannelType::SingleBranch => ApiChannelType::SingleBranch,
            ChannelType::MultiBranch => ApiChannelType::MultiBranch,
            ChannelType::SingleDepth => ApiChannelType::SingleDepth,
        }
    }
}

#[wasm_bindgen]
pub struct UserResponse {
    link: Address,
    seq_link: Option<Address>,
    message: Option<Message>,
}

#[wasm_bindgen]
pub struct NextMsgId {
    pk: String,
    msgid: Address,
}

#[wasm_bindgen]
pub struct Message {
    pk: Option<String>,
    public_payload: Vec<u8>,
    masked_payload: Vec<u8>,
}

#[wasm_bindgen]
#[derive(Default)]
pub struct PskIds {
<<<<<<< HEAD
    ids: Vec<String>,
=======
    pub(crate) ids: Vec<PskId>,
>>>>>>> 1c853e63
}

#[wasm_bindgen]
impl PskIds {
    pub fn new() -> Self {
        Self {
            ids: Vec::new(),
        }
    }

    pub fn add(&mut self, id: String) -> Result<()> {
        let pskid = to_result(pskid_from_hex_str(&id))?;
        self.ids.push(pskid);
        Ok(())
    }

    pub fn get_ids(&self) -> Array {
        self.ids
            .iter()
            .map(|pskid| JsValue::from(pskid_to_hex_string(pskid)))
            .collect()
    }
}

#[wasm_bindgen]
pub struct PublicKeys {
    pub(crate) pks: Vec<PublicKey>,
}

pub(crate) fn public_key_to_string(pk: &PublicKey) -> String {
    hex::encode(pk.as_bytes())
}

pub(crate) fn public_key_from_string(hex_str: &str) -> Result<PublicKey> {
    let bytes = to_result(hex::decode(hex_str))?;
    to_result(PublicKey::from_bytes(&bytes))
}

#[wasm_bindgen]
impl PublicKeys {
    pub fn new() -> Self {
        Self {
            pks: Vec::new(),
        }
    }

    pub fn add(&mut self, id: String) -> Result<()> {
        self.pks.push(public_key_from_string(&id)?);
        Ok(())
    }

    pub fn get_pks(&self) -> Array {
<<<<<<< HEAD
        self.pks.iter().map(|pk| JsValue::from(public_key_to_string(pk))).collect()
=======
        self.pks
            .iter()
            .map(|pk| JsValue::from(public_key_to_string(pk)))
            .collect()
>>>>>>> 1c853e63
    }
}

#[wasm_bindgen]
impl Message {
    pub fn default() -> Message {
        Self::new(None, Vec::new(), Vec::new())
    }

    pub fn new(pk: Option<String>, public_payload: Vec<u8>, masked_payload: Vec<u8>) -> Message {
        Message {
            pk,
            public_payload,
            masked_payload,
        }
    }

    pub fn get_pk(&self) -> String {
        self.pk.clone().unwrap_or_default()
    }

    pub fn get_public_payload(&self) -> Array {
        self.public_payload.clone().into_iter().map(JsValue::from).collect()
    }

    pub fn get_masked_payload(&self) -> Array {
        self.masked_payload.clone().into_iter().map(JsValue::from).collect()
    }
}

#[wasm_bindgen]
impl NextMsgId {
    pub fn new(pk: String, msgid: Address) -> Self {
        NextMsgId { pk, msgid }
    }

    pub fn get_pk(&self) -> String {
        self.pk.clone()
    }

    pub fn get_link(&self) -> Address {
        self.msgid.copy()
    }
}

#[wasm_bindgen]
impl UserResponse {
    pub fn new(link: Address, seq_link: Option<Address>, message: Option<Message>) -> Self {
        UserResponse {
            link,
            seq_link,
            message,
        }
    }

    pub fn from_strings(link: String, seq_link: Option<String>, message: Option<Message>) -> Self {
        let seq;
        if let Some(seq_link) = seq_link {
            seq = Some(Address::from_string(seq_link));
        } else {
            seq = None;
        }

        UserResponse {
            link: Address::from_string(link),
            seq_link: seq,
            message,
        }
    }

    pub fn copy(&self) -> Self {
        let mut seq = None;
        if !self.get_seq_link().eq(&Address::default()) {
            seq = Some(self.get_seq_link());
        }
        UserResponse::new(self.get_link(), seq, None)
    }

    pub fn get_link(&self) -> Address {
        let mut link = Address::default();
        link.set_addr_id(self.link.addr_id());
        link.set_msg_id(self.link.msg_id());
        link
    }

    pub fn get_seq_link(&self) -> Address {
        if self.seq_link.is_some() {
            let seq_link = self.seq_link.as_ref().unwrap();
            let mut link = Address::default();
            link.set_addr_id(seq_link.addr_id());
            link.set_msg_id(seq_link.msg_id());
            link
        } else {
            Address::default()
        }
    }

    pub fn get_message(&mut self) -> Message {
        if self.message.is_some() {
            let message = self.message.as_ref().unwrap();
            Message {
                pk: message.pk.clone(),
                public_payload: message.public_payload.clone(),
                masked_payload: message.masked_payload.clone(),
            }
        } else {
            Message::default()
        }
    }
}

#[wasm_bindgen]
#[derive(Clone)]
pub struct Details {
    metadata: MessageMetadata,
    milestone: Option<MilestoneResponse>,
}

#[wasm_bindgen]
impl Details {
    pub fn get_metadata(&self) -> MessageMetadata {
        self.metadata.clone()
    }

    pub fn get_milestone(&self) -> Option<MilestoneResponse> {
        self.milestone.clone()
    }
}

impl From<ApiDetails> for Details {
    fn from(details: ApiDetails) -> Self {
        Self {
            metadata: details.metadata.into(),
            milestone: match details.milestone {
                Some(ms) => Some(ms.into()),
                None => None,
            },
        }
    }
}

#[wasm_bindgen]
#[derive(Copy, Clone)]
pub enum LedgerInclusionState {
    Conflicting = 0,
    Included = 1,
    NoTransaction = 2,
}

impl From<LedgerInclusionStateDto> for LedgerInclusionState {
    fn from(state: LedgerInclusionStateDto) -> Self {
        match state {
            LedgerInclusionStateDto::Conflicting => LedgerInclusionState::Conflicting,
            LedgerInclusionStateDto::Included => LedgerInclusionState::Included,
            LedgerInclusionStateDto::NoTransaction => LedgerInclusionState::NoTransaction,
        }
    }
}

#[wasm_bindgen]
pub struct MessageMetadata {
    message_id: String,
    parent_message_ids: Vec<String>,

    pub is_solid: bool,
    pub referenced_by_milestone_index: Option<u32>,
    pub milestone_index: Option<u32>,
    pub ledger_inclusion_state: Option<LedgerInclusionState>,
    pub conflict_reason: Option<u8>,
    pub should_promote: Option<bool>,
    pub should_reattach: Option<bool>,
}

#[wasm_bindgen]
impl MessageMetadata {
    #[wasm_bindgen(getter)]
    pub fn message_id(&self) -> String {
        self.message_id.clone()
    }

    #[wasm_bindgen(getter)]
    pub fn get_parent_message_ids(&self) -> Array {
        self.parent_message_ids.iter().map(JsValue::from).collect()
    }
}

impl Clone for MessageMetadata {
    fn clone(&self) -> MessageMetadata {
        MessageMetadata {
            message_id: self.message_id.clone(),
            parent_message_ids: self.parent_message_ids.clone(),
            is_solid: self.is_solid,
            referenced_by_milestone_index: self.referenced_by_milestone_index,
            milestone_index: self.milestone_index,
            ledger_inclusion_state: self.ledger_inclusion_state,
            conflict_reason: self.conflict_reason,
            should_promote: self.should_promote,
            should_reattach: self.should_reattach,
        }
    }
}

impl From<ApiMessageMetadata> for MessageMetadata {
    fn from(metadata: ApiMessageMetadata) -> Self {
        Self {
            message_id: metadata.message_id,
            parent_message_ids: metadata.parent_message_ids.clone(),
            is_solid: metadata.is_solid,
            referenced_by_milestone_index: metadata.referenced_by_milestone_index,
            milestone_index: metadata.milestone_index,
            ledger_inclusion_state: match metadata.ledger_inclusion_state {
                None => None,
                Some(inc) => Some(inc.into()),
            },
            conflict_reason: metadata.conflict_reason,
            should_promote: metadata.should_promote,
            should_reattach: metadata.should_reattach,
        }
    }
}

#[wasm_bindgen]
pub struct MilestoneResponse {
    /// Milestone index.
    pub index: u32,
    /// Milestone message id.
    message_id: String,
    /// Milestone timestamp.
    pub timestamp: u64,
}

#[wasm_bindgen]
impl MilestoneResponse {
    #[wasm_bindgen(getter)]
    pub fn message_id(&self) -> String {
        self.message_id.clone()
    }
}

impl Clone for MilestoneResponse {
    fn clone(&self) -> MilestoneResponse {
        MilestoneResponse {
            index: self.index,
            message_id: self.message_id.clone(),
            timestamp: self.timestamp,
        }
    }
}

impl From<ApiMilestoneResponse> for MilestoneResponse {
    fn from(milestone: ApiMilestoneResponse) -> Self {
        Self {
            index: milestone.index,
            message_id: milestone.message_id.to_string(),
            timestamp: milestone.timestamp,
        }
    }
}<|MERGE_RESOLUTION|>--- conflicted
+++ resolved
@@ -21,7 +21,6 @@
         MessageContent,
         PublicKey,
         UnwrappedMessage,
-        PublicKey,
     },
     core::{
         prelude::{
@@ -134,7 +133,6 @@
     }
 
     #[wasm_bindgen]
-    #[allow(clippy::inherent_to_string)]
     pub fn to_string(&self) -> String {
         let mut link = String::new();
         link.push_str(&self.addr_id);
@@ -232,19 +230,13 @@
 #[wasm_bindgen]
 #[derive(Default)]
 pub struct PskIds {
-<<<<<<< HEAD
-    ids: Vec<String>,
-=======
     pub(crate) ids: Vec<PskId>,
->>>>>>> 1c853e63
 }
 
 #[wasm_bindgen]
 impl PskIds {
     pub fn new() -> Self {
-        Self {
-            ids: Vec::new(),
-        }
+        PskIds { ids: Vec::new() }
     }
 
     pub fn add(&mut self, id: String) -> Result<()> {
@@ -278,9 +270,7 @@
 #[wasm_bindgen]
 impl PublicKeys {
     pub fn new() -> Self {
-        Self {
-            pks: Vec::new(),
-        }
+        PublicKeys { pks: Vec::new() }
     }
 
     pub fn add(&mut self, id: String) -> Result<()> {
@@ -289,14 +279,10 @@
     }
 
     pub fn get_pks(&self) -> Array {
-<<<<<<< HEAD
-        self.pks.iter().map(|pk| JsValue::from(public_key_to_string(pk))).collect()
-=======
         self.pks
             .iter()
             .map(|pk| JsValue::from(public_key_to_string(pk)))
             .collect()
->>>>>>> 1c853e63
     }
 }
 
