--- conflicted
+++ resolved
@@ -3,8 +3,6 @@
 #include <time.h>
 #include <assert.h>
 
-#include <malloc.h>
-
 void rand_seed(char *seed, size_t n)
 {
   static char const alphabet[] = "abcdefghijklmnopqrstuvwxyzABCDEFGHIJKLMNOPQRSTUVWXYZ0123456789!@#$%^&*()-=_+";
@@ -24,35 +22,6 @@
   err_t e = ERR_OK;
 
   transport_t *tsp = NULL;
-<<<<<<< HEAD
-=======
-  author_t *auth = NULL;
-  address_t const *ann_link = NULL;
-  subscriber_t *subA = NULL;
-  subscriber_t *subB = NULL;
-  subscriber_t *subC = NULL;
-
-  message_links_t keyload_links = { NULL, NULL };
-  message_links_t signed_packet_links = { NULL, NULL };
-  message_links_t tagged_packet_links = { NULL, NULL };
-
-  author_t *recovered_auth = NULL;
-  address_t const *recovered_state_link = NULL;
-  address_t const *original_state_link = NULL;
-  user_state_t const *recovered_auth_state = NULL;
-  user_state_t const *original_auth_state = NULL;
-
-  public_key_t const *recovered_auth_pk = NULL;
-  public_key_t const *original_auth_pk = NULL;
-  char const *recovered_link_id = NULL;
-  char const *original_link_id = NULL;
-
-  printf("Starting c bindings test\n\n");
-  uint8_t multi_branching = 1;
-  char seed[] = "bindings test seed";
-  char const encoding[] = "utf-8";
-  const size_t size = 1024;
->>>>>>> 1c853e63
 
   // Implementation type:
   // 0: Single Branch
@@ -60,6 +29,29 @@
   // 2: Single Depth
   // _: Single Branch
   uint8_t implementation_type = 1;
+  author_t *auth = NULL;
+  address_t const *ann_link = NULL;
+  subscriber_t *subA = NULL;
+  subscriber_t *subB = NULL;
+  subscriber_t *subC = NULL;
+
+  message_links_t keyload_links = { NULL, NULL };
+  message_links_t signed_packet_links = { NULL, NULL };
+  message_links_t tagged_packet_links = { NULL, NULL };
+
+  author_t *recovered_auth = NULL;
+  address_t const *recovered_state_link = NULL;
+  address_t const *original_state_link = NULL;
+  user_state_t const *recovered_auth_state = NULL;
+  user_state_t const *original_auth_state = NULL;
+
+  public_key_t const *recovered_auth_pk = NULL;
+  public_key_t const *original_auth_pk = NULL;
+  char const *recovered_link_id = NULL;
+  char const *original_link_id = NULL;
+
+  printf("Starting c bindings test\n\n");
+  uint8_t multi_branching = 1;
   char seed[] = "bindings test seed";
   rand_seed(seed, sizeof(seed));
 
@@ -73,16 +65,10 @@
   printf("Using bucket transport (offline) \n\n");
   tsp = transport_new();
 #endif
-<<<<<<< HEAD
-  printf("Making author with %s\n", seed);
-  author_t *auth = auth_new(seed, implementation_type, tsp);
-  printf("Made an author... ");
-=======
   printf("Making author with seed '%s'... ", seed);
-  e = auth_new(&auth, seed, encoding, size, multi_branching, tsp);
+  e = auth_new(&auth, seed, implementation_type, tsp);
   printf("%s\n", !e ? "done" : "failed");
   if(e) goto cleanup;
->>>>>>> 1c853e63
 
   // Fetch Application instance
   {
@@ -103,78 +89,6 @@
   printf("\n");
   if(e) goto cleanup;
 
-<<<<<<< HEAD
-  // sending announcement
-  printf("Sending announcement\n");
-  address_t const *ann_link = auth_send_announce(auth);
-  printf("Made an announcement. \nSuccess: %d\n\n", ann_link != NULL);
-
-  // Test conversions
-  printf("Converting announcement link to strings\n");
-  char const *ann_address_inst_str = get_address_inst_str(ann_link);
-  char const *ann_address_id_str = get_address_id_str(ann_link);
-  printf("Appinst: %s,  \nMsgId: %s\n", ann_address_inst_str, ann_address_id_str);
-
-  char const connector[] = ":";
-  char * buffer = malloc(strlen(ann_address_inst_str) + strlen(ann_address_id_str) + strlen(connector) + 1);
-  buffer[0] = 0;
-
-  strcat(buffer, ann_address_inst_str);
-  strcat(buffer, connector);
-  strcat(buffer, ann_address_id_str);
-  //printf("Buffer length: %ld\n", sizeof(buffer));
-
-  printf("Converted to string: %s\n", buffer);
-
-  address_t *ann_link_copy = address_from_string(buffer);
-  char const *ann_cpy_inst_str = get_address_inst_str(ann_link_copy);
-  char const *ann_cpy_id_str = get_address_id_str(ann_link_copy);
-
-  printf("Converted back to link.\nOriginal: %s:%s\nConverted: %s:%s\n\n",
-         ann_address_inst_str, ann_address_id_str,
-         ann_cpy_inst_str, ann_cpy_id_str);
-
-  drop_str(ann_address_inst_str);
-  drop_str(ann_address_id_str);
-  drop_str(ann_cpy_inst_str);
-  drop_str(ann_cpy_id_str);
-
-  printf("Converting link to tangle index\n");
-  char const *link_index = get_address_index_str(ann_link_copy);
-
-  printf("Tangle index: %s", link_index);
-
-  drop_str(link_index);
-  drop_address(ann_link_copy);
-
-
-  // Subscriber
-  char const sub_seed_a[] = "SUBSCRIBERA9SEED";
-  printf("Making Sub A with %s\n", sub_seed_a);
-  subscriber_t *subA = sub_new("sub_seed_a", tsp);
-  printf("Made a sub A... \n");
-
-  char const sub_seed_b[] = "SUBSCRIBERB9SEED";
-  printf("Making Sub B with %s\n", sub_seed_b);
-  subscriber_t *subB = sub_new("sub_seed_b", tsp);
-  printf("Made a sub B... \n");
-
-  printf("Unwrapping announcement packet... \n");
-  sub_receive_announce(subA, ann_link);
-  sub_receive_announce(subB, ann_link);
-  printf("Announcement unwrapped, generating subscription message...\n");
-  address_t const *sub_a_link = sub_send_subscribe(subA, ann_link);
-  address_t const *sub_b_link = sub_send_subscribe(subB, ann_link);
-
-  printf("Subscription request sent... \nSuccess: %d\n\n", sub_a_link != NULL && sub_b_link != NULL);
-
-  printf("Accepting Sub A to author subscription list\n");
-  auth_receive_subscribe(auth, sub_a_link);
-  printf("Accepting Sub B to author subscription list\n");
-  auth_receive_subscribe(auth, sub_b_link);
-
-  printf("Subs A and B subscribed!\n\n");
-=======
   // Announcement
   {
     printf("Sending announcement... ");
@@ -189,7 +103,6 @@
       char const *ann_cpy_inst_str = NULL;
       char const *ann_cpy_id_str = NULL;
       char const *link_index = NULL;
->>>>>>> 1c853e63
 
 #ifdef IOTA_STREAMS_CHANNELS_CLIENT
       transport_details_t details;
@@ -246,13 +159,13 @@
     // Subscriber
     char const subA_seed[] = "SUBSCRIBERA9SEED";
     printf("Making SubA with seed '%s'... ", subA_seed);
-    e = sub_new(&subA, subA_seed, encoding, size, tsp);
+    e = sub_new(&subA, subA_seed, tsp);
     printf("%s\n", !e ? "done" : "failed");
     if(e) goto cleanup;
 
     char const subB_seed[] = "SUBSCRIBERB9SEED";
     printf("Making SubB with seed '%s'... ", subB_seed);
-    e = sub_new(&subB, subB_seed, encoding, size, tsp);
+    e = sub_new(&subB, subB_seed, tsp);
     printf("%s\n", !e ? "done" : "failed");
     if(e) goto cleanup;
 
@@ -425,12 +338,6 @@
   printf("\n");
   if(e) goto cleanup;
 
-<<<<<<< HEAD
-  printf("\n\n ----------------------- \n");
-  printf("Beginning author recovery...\n");
-
-  author_t *recovered_auth = auth_recover(seed, ann_link, implementation_type, tsp);
-=======
   {
     address_t const *signed_packet_address = NULL;
     packet_payloads_t signed_packet_response = { { NULL, 0, 0 }, { NULL, 0, 0 } };
@@ -455,7 +362,6 @@
   }
   printf("\n");
   if(e) goto cleanup;
->>>>>>> 1c853e63
 
   // Tagged packet
   {
@@ -565,9 +471,12 @@
     user_state_t const *original_auth_state = NULL;
     address_t const *recovered_state_link = NULL;
     address_t const *original_state_link = NULL;
-
-    printf("Recovering author... ");
-    e = auth_recover(&recovered_auth, seed, ann_link, multi_branching, tsp);
+    unwrapped_messages_t const *message_returns = NULL;
+
+
+
+      printf("Recovering author... ");
+    e = auth_recover(&recovered_auth, seed, ann_link, implementation_type, tsp);
     printf("  %s\n", !e ? "done" : "failed");
     if(e) goto cleanup8;
 
@@ -592,12 +501,18 @@
     printf("  recovered state link: '%s'\n", recovered_link_id);
     printf("  original  state link: '%s'\n", original_link_id);
 
+    printf("Author fetching previous messages... ");
+    e = auth_fetch_prev_msgs(auth, &message_returns, 3);
+    printf("  %s\n", !e ? "done" : "failed");
+    if(e) goto cleanup;
+
 cleanup8:
     drop_address(original_state_link);
     drop_address(recovered_state_link);
     drop_user_state(original_auth_state);
     drop_user_state(recovered_auth_state);
     auth_drop(recovered_auth);
+    drop_unwrapped_messages(message_returns);
   }
   printf("\n");
   if(e) goto cleanup;
@@ -617,7 +532,7 @@
     if(e) goto cleanup9;
     //auth_import consumes bytes, need to clear to avoid double-free
     bytes.ptr = NULL;
- 
+
  cleanup9:
     auth_drop(auth_new);
     drop_buffer(bytes);
@@ -625,43 +540,16 @@
   printf("\n");
   if(e) goto cleanup;
 
-<<<<<<< HEAD
-  unwrapped_messages_t const *prev_msgs = auth_fetch_prev_msgs(auth, recovered_state_link, 3);
-  printf("Previous messages retrieved... \nSuccess: %d\n\n", prev_msgs != NULL);
-
-
-  drop_user_state(recovered_auth_state);
-  drop_user_state(original_auth_state);
-  drop_address(ann_link);
-  drop_address(recovered_state_link);
-  drop_address(original_state_link);
-  drop_address(sub_a_link);
-  drop_address(sub_b_link);
-  drop_links(keyload_links);
-  drop_address(keyload_packet_address);
-  drop_links(signed_packet_links);
-  drop_address(signed_packet_address);
-  drop_payloads(signed_packet_response);
-  drop_links(tagged_packet_links);
-  drop_address(tagged_packet_address);
-  drop_payloads(tagged_packet_response);
-  drop_links(tagged_packet_1_links);
-  drop_links(tagged_packet_2_links);
-  drop_links(tagged_packet_3_links);
-  drop_unwrapped_messages(message_returns);
-  drop_unwrapped_messages(prev_msgs);
-
-=======
 cleanup:
   drop_links(tagged_packet_links);
   drop_links(signed_packet_links);
   drop_links(keyload_links);
   sub_drop(subC);
   sub_drop(subB);
->>>>>>> 1c853e63
   sub_drop(subA);
+
   drop_address(ann_link);
-  auth_drop(auth);
+    auth_drop(auth);
   transport_drop(tsp);
 
   return (e == ERR_OK ? 0 : 1);
