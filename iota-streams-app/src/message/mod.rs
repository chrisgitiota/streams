use anyhow::Result;

use iota_streams_ddml::{
    command::{
        sizeof,
        unwrap,
        wrap,
    },
    types::Uint8,
    io,
};

/// Type of "absolute" links. For http it's the absolute URL.
pub trait HasLink: Sized + Default + Clone + Eq {
    /// Type of "base" links. For http it's domain name.
    type Base;

    /// Get base part of the link.
    fn base(&self) -> &Self::Base;

    /// Type of "relative" links. For http it's URL path.
    type Rel: Default + Clone;

    /// Get relative part of the link.
    fn rel(&self) -> &Self::Rel;

    /// Construct absolute link from base and relative parts.
    fn from_base_rel(base: &Self::Base, rel: &Self::Rel) -> Self;
}

/// Abstraction-helper to generate message links.
pub trait LinkGenerator<Link, From> {
    /// Derive a new link using an arg.
    fn link_from(&mut self, arg: From) -> Link;

    /// Derive a new link and construct a header with given content type.
<<<<<<< HEAD
    fn header_from(
        &mut self,
        arg: From,
        flags: u8,
        content_type: &str,
    ) -> header::Header<Link> {
        header::Header::new_with_type(self.link_from(arg), flags, content_type)
    }
=======
    fn header_from(&mut self, arg: &From, content_type: Uint8, payload_length: usize) -> hdf::HDF<Link>;
>>>>>>> 2b652c96
}

pub trait ContentWrap<F, Store> {
    fn sizeof<'c>(&self, ctx: &'c mut sizeof::Context<F>) -> Result<&'c mut sizeof::Context<F>>;
    fn wrap<'c, OS: io::OStream>(
        &self,
        store: &Store,
        ctx: &'c mut wrap::Context<F, OS>,
    ) -> Result<&'c mut wrap::Context<F, OS>>;
}

pub trait ContentUnwrap<F, Store> {
    fn unwrap<'c, IS: io::IStream>(
        &mut self,
        store: &Store,
        ctx: &'c mut unwrap::Context<F, IS>,
    ) -> Result<&'c mut unwrap::Context<F, IS>>;
}

pub mod hdf;
pub use hdf::HDF;
pub mod pcf;
pub use pcf::PCF;

mod version;
pub use version::*;

mod prepared;
pub use prepared::*;
mod wrapped;
pub use wrapped::*;
mod binary;
pub use binary::*;
mod preparsed;
pub use preparsed::*;
mod unwrapped;
pub use unwrapped::*;<|MERGE_RESOLUTION|>--- conflicted
+++ resolved
@@ -6,14 +6,13 @@
         unwrap,
         wrap,
     },
-    types::Uint8,
     io,
 };
 
 /// Type of "absolute" links. For http it's the absolute URL.
 pub trait HasLink: Sized + Default + Clone + Eq {
     /// Type of "base" links. For http it's domain name.
-    type Base;
+    type Base: Default + Clone;
 
     /// Get base part of the link.
     fn base(&self) -> &Self::Base;
@@ -34,18 +33,14 @@
     fn link_from(&mut self, arg: From) -> Link;
 
     /// Derive a new link and construct a header with given content type.
-<<<<<<< HEAD
-    fn header_from(
-        &mut self,
-        arg: From,
-        flags: u8,
-        content_type: &str,
-    ) -> header::Header<Link> {
-        header::Header::new_with_type(self.link_from(arg), flags, content_type)
+    fn header_from(&mut self, arg: From, content_type: u8, payload_length: usize, seq_num: usize) -> HDF<Link> {
+        HDF::new_with_fields(
+            self.link_from(arg),
+            content_type,
+            payload_length,
+            seq_num,
+        )
     }
-=======
-    fn header_from(&mut self, arg: &From, content_type: Uint8, payload_length: usize) -> hdf::HDF<Link>;
->>>>>>> 2b652c96
 }
 
 pub trait ContentWrap<F, Store> {
