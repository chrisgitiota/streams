--- conflicted
+++ resolved
@@ -253,12 +253,7 @@
 impl<F, Link, Store> ContentUnwrap<F, Store> for HDF<Link>
 where
     F: PRP,
-<<<<<<< HEAD
     Link: AbsorbExternalFallback<F> + std::fmt::Debug + Clone,
-=======
-    Link: AbsorbExternalFallback<F> + Clone,
-    Store: Send + Sync,
->>>>>>> 61983162
 {
     async fn unwrap<'c, IS: io::IStream>(
         &mut self,
