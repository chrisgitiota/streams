use core::fmt;
<<<<<<< HEAD
use iota_streams_core::{async_trait, prelude::Box};
=======

use futures::{
    executor::block_on,
    future::join_all,
};

use iota_streams_core::{
    async_trait,
    prelude::Box,
};
>>>>>>> ee8e835b

pub use iota_client;

use iota_client::{bee_rest_api::types::responses::MessageMetadataResponse, MilestoneResponse};

use iota_client::bee_message::{payload::Payload, Message};

use iota_streams_core::{err, prelude::Vec, try_or, wrapped_err, Errors::*, Result, WrappedError};

use crate::{
<<<<<<< HEAD
    futures::{executor::block_on, future::join_all},
=======
>>>>>>> ee8e835b
    message::BinaryMessage,
    transport::{tangle::*, *},
};

use iota_streams_core::prelude::String;

/// Options for the user Client
#[derive(Clone)]
pub struct SendOptions {
    pub url: String,
    pub local_pow: bool,
}

impl Default for SendOptions {
    fn default() -> Self {
        Self {
            url: "https://chrysalis-nodes.iota.org".to_string(),
            local_pow: true,
        }
    }
}

#[derive(Clone, Debug)]
pub struct Details {
    pub metadata: MessageMetadataResponse,
    pub milestone: Option<MilestoneResponse>,
}

impl fmt::Display for Details {
    fn fmt(&self, f: &mut fmt::Formatter<'_>) -> fmt::Result {
        write!(f, "<metadata={:?}, milestone={:?}>", self.metadata, self.milestone)
    }
}

fn handle_client_result<T>(result: iota_client::Result<T>) -> Result<T> {
    result.map_err(|err| wrapped_err!(ClientOperationFailure, WrappedError(err)))
}

/// Reconstruct Streams Message from bundle.
///
/// The input bundle is not checked (for validity of the hash, consistency of indices, etc.).
/// Checked bundles are returned by `client.get_message().index`.
pub fn msg_from_tangle_message(message: &Message, link: &TangleAddress) -> Result<TangleMessage> {
    if let Some(Payload::Indexation(i)) = message.payload().as_ref() {
        let mut bytes = Vec::<u8>::new();
        for b in i.data() {
            bytes.push(*b);
        }

        let binary = BinaryMessage::new(*link, TangleAddress::default(), bytes.into());
        Ok(binary)
    } else {
        err!(BadMessagePayload)
    }
}

async fn get_messages(client: &iota_client::Client, link: &TangleAddress) -> Result<Vec<Message>> {
    let hash = link.to_msg_index();
    let msg_ids = handle_client_result(client.get_message().index(hash).await)?;
    try_or!(!msg_ids.is_empty(), IndexNotFound)?;

    let msgs = join_all(
        msg_ids
            .iter()
            .map(|msg| async move { handle_client_result(client.get_message().data(msg).await) }),
    )
    .await
    .into_iter()
    .filter_map(|msg| msg.ok())
    .collect::<Vec<_>>();
    try_or!(!msgs.is_empty(), MessageContentsNotFound)?;
    Ok(msgs)
}

/// Send a message to the Tangle using a node client
pub async fn async_send_message_with_options(client: &iota_client::Client, msg: &TangleMessage) -> Result<()> {
    let hash = msg.link.to_msg_index();

    // TODO: Get rid of copy caused by to_owned
    client
        .message()
        .with_index(hash)
        .with_data(msg.body.to_bytes())
        .finish()
        .await?;
    Ok(())
}

/// Retrieve a message from the tangle using a node client
pub async fn async_recv_messages(client: &iota_client::Client, link: &TangleAddress) -> Result<Vec<TangleMessage>> {
    match get_messages(client, link).await {
        Ok(txs) => Ok(txs
            .iter()
            .filter_map(|b| msg_from_tangle_message(b, link).ok()) // Ignore errors
            .collect()),
        Err(_) => Ok(Vec::new()), // Just ignore the error?
    }
}

/// Retrieve details of a link from the tangle using a node client
pub async fn async_get_link_details(client: &iota_client::Client, link: &TangleAddress) -> Result<Details> {
    let hash = link.to_msg_index();
    let msg_ids = handle_client_result(client.get_message().index(hash).await)?;
    try_or!(!msg_ids.is_empty(), IndexNotFound)?;

    let metadata = handle_client_result(client.get_message().metadata(&msg_ids[0]).await)?;

    let mut milestone = None;
    if let Some(ms_index) = metadata.referenced_by_milestone_index {
        milestone = Some(handle_client_result(client.get_milestone(ms_index).await)?);
    }

    Ok(Details { metadata, milestone })
}

/// Stub type for iota_client::Client.  Removed: Copy, Default, Clone
pub struct Client {
    send_opt: SendOptions,
    client: iota_client::Client,
}

impl Default for Client {
    // Creates a new instance which links to a node on localhost:14265
    fn default() -> Self {
        Self {
            send_opt: SendOptions::default(),
            client: block_on(
                iota_client::ClientBuilder::new()
                    .with_node("http://localhost:14265")
                    .unwrap()
                    .finish(),
            )
            .unwrap(),
        }
    }
}

impl Client {
    // Create an instance of Client with a ready client and its send options
    pub fn new(options: SendOptions, client: iota_client::Client) -> Self {
        Self {
            send_opt: options,
            client,
        }
    }

    // Create an instance of Client with a node pointing to the given URL
    pub fn new_from_url(url: &str) -> Self {
        Self {
            send_opt: SendOptions {
                url: url.to_string(),
                ..Default::default()
            },
            client: block_on(
                iota_client::ClientBuilder::new()
                    .with_node(url)
                    .unwrap()
                    .with_local_pow(false)
                    .finish(),
            )
            .unwrap(),
        }
    }
}

impl Clone for Client {
    fn clone(&self) -> Self {
        Self {
            send_opt: self.send_opt.clone(),
            client: block_on(
                iota_client::ClientBuilder::new()
                    .with_node(&self.send_opt.url)
                    .unwrap()
                    .with_local_pow(self.send_opt.local_pow)
                    .finish(),
            )
            .unwrap(),
        }
    }
}

impl TransportOptions for Client {
    type SendOptions = SendOptions;
    fn get_send_options(&self) -> SendOptions {
        self.send_opt.clone()
    }
    fn set_send_options(&mut self, opt: SendOptions) {
        self.send_opt = opt;

        // TODO
        // self.client.set_send_options()
    }

    type RecvOptions = ();
    fn get_recv_options(&self) {}
    fn set_recv_options(&mut self, _opt: ()) {}
}

#[async_trait(?Send)]
impl Transport<TangleAddress, TangleMessage> for Client {
    /// Send a Streams message over the Tangle with default SendOptions.
    async fn send_message(&mut self, msg: &TangleMessage) -> Result<()> {
        async_send_message_with_options(&self.client, msg).await
    }

    /// Receive a message.
    async fn recv_messages(&mut self, link: &TangleAddress) -> Result<Vec<TangleMessage>> {
        async_recv_messages(&self.client, link).await
    }

    async fn recv_message(&mut self, link: &TangleAddress) -> Result<TangleMessage> {
        let mut msgs = self.recv_messages(link).await?;
        if let Some(msg) = msgs.pop() {
            try_or!(msgs.is_empty(), MessageNotUnique(link.to_string()))?;
            Ok(msg)
        } else {
            err!(MessageLinkNotFoundInTangle(link.to_string()))
        }
    }
}

#[async_trait(?Send)]
impl TransportDetails<TangleAddress> for Client {
    type Details = Details;
    async fn get_link_details(&mut self, link: &TangleAddress) -> Result<Self::Details> {
        async_get_link_details(&self.client, link).await
    }
}<|MERGE_RESOLUTION|>--- conflicted
+++ resolved
@@ -1,7 +1,4 @@
 use core::fmt;
-<<<<<<< HEAD
-use iota_streams_core::{async_trait, prelude::Box};
-=======
 
 use futures::{
     executor::block_on,
@@ -12,7 +9,6 @@
     async_trait,
     prelude::Box,
 };
->>>>>>> ee8e835b
 
 pub use iota_client;
 
@@ -23,10 +19,6 @@
 use iota_streams_core::{err, prelude::Vec, try_or, wrapped_err, Errors::*, Result, WrappedError};
 
 use crate::{
-<<<<<<< HEAD
-    futures::{executor::block_on, future::join_all},
-=======
->>>>>>> ee8e835b
     message::BinaryMessage,
     transport::{tangle::*, *},
 };
