[package]
name = "iota-streams-app"
version = "1.0.1"
authors = ["Vlad Semenov <vlad.semenov@iota.org>", "Dyrell Chapman <dyrell.chapman@iota.org>", "Brord van Wierst <brord@iota.org>"]
edition = "2018"
license = "Apache-2.0/MIT"
readme = "README.md"
keywords = ["iota", "streams", "app"]
description = "A rust implementation of the IOTA Streams applications"

[features]
default = ["std", "tangle", "sync-client"]
# Enable `std` feature in dependencies
std = ["iota-streams-core/std", "iota-streams-core-edsig/std", "iota-streams-ddml/std", "chrono/std", "chrono/clock", "hex/std"]
# rust doesn't support async traits, `async-trait` crate emulates `async` keyword
# `async` implies `std` for now
async = ["async-trait", "atomic_refcell"]
tangle = ["chrono"]
# `iota-client` support is implemented as a feature (as opposed to a separate crate) in order to
# implement Transport for iota_client::Client.
sync-client = ["num_cpus", "iota-client/sync", "tangle", "std"]
async-client = ["num_cpus", "iota-client/default", "tangle", "async", "std"]
wasm-client = ["iota-client/wasm", "chrono/wasmbind", "tangle", "async", "std"]

[lib]
name = "iota_streams_app"
path = "src/lib.rs"

[dependencies]
iota-streams-core = { version = "0.3.1", path = "../iota-streams-core", default-features = false }
iota-streams-core-edsig = { version = "0.2.1", path = "../iota-streams-core-edsig", default-features = false }
iota-streams-ddml = { version = "0.2.1", path = "../iota-streams-ddml", default-features = false }

# anyhow and chrono are kept in sync with versions used in iota-client
anyhow = { version = "1.0.26", default-features = false }
wasm-timer = { version = "0.2.5", optional = true }
js-sys = { version = "0.3.46", optional = true }
chrono = { version = "0.4.11", default-features = false, optional = true }
hex = { version = "0.4", default-features = false, optional = false }
async-trait = { version = "0.1", optional = true }
atomic_refcell = { version = "0.1.6", optional = true }

# Dependencies for "client" feature
<<<<<<< HEAD
iota-client = { git = "https://github.com/iotaledger/iota.rs", branch = "wasm", default-features = false, optional = true }
=======
iota-client = { git = "https://github.com/iotaledger/iota.rs", rev  = "283af58b6f9a20b3698e5128e3e651b2a4dce861", default-features = false, optional = true }
>>>>>>> b5052b82

num_cpus = { version = "1.10", optional = true }

futures = { version = "0.3.8", default-features = false  }
cstr_core = { version = "0.2.2", default-features = false, features = ["alloc"] }
cty = { version = "0.2.1" }<|MERGE_RESOLUTION|>--- conflicted
+++ resolved
@@ -41,11 +41,7 @@
 atomic_refcell = { version = "0.1.6", optional = true }
 
 # Dependencies for "client" feature
-<<<<<<< HEAD
-iota-client = { git = "https://github.com/iotaledger/iota.rs", branch = "wasm", default-features = false, optional = true }
-=======
 iota-client = { git = "https://github.com/iotaledger/iota.rs", rev  = "283af58b6f9a20b3698e5128e3e651b2a4dce861", default-features = false, optional = true }
->>>>>>> b5052b82
 
 num_cpus = { version = "1.10", optional = true }
 
